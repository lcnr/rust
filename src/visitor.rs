--- conflicted
+++ resolved
@@ -208,11 +208,7 @@
                 }
             }
             // FIXME(#78): format traits.
-<<<<<<< HEAD
-            ast::Item_::ItemTrait(..) => {
-=======
-            ast::ItemKind::Trait(_, _, _, ref trait_items) => {
->>>>>>> 3fddb981
+            ast::ItemKind::Trait(..) => {
                 self.format_missing_with_indent(item.span.lo);
                 if let Some(trait_str) = format_trait(&self.get_context(),
                                                       item,
@@ -339,8 +335,7 @@
                               ti.span,
                               ti.id);
             }
-<<<<<<< HEAD
-            ast::TypeTraitItem(ref type_param_bounds, _) => {
+            ast::TraitItemKind::Type(ref type_param_bounds, _) => {
                 let indent = self.block_indent;
                 let mut result = String::new();
                 result.push_str(&format!("type {}", ti.ident));
@@ -360,10 +355,6 @@
 
                 result.push(';');
                 self.push_rewrite(ti.span, Some(result));
-=======
-            ast::TraitItemKind::Type(..) => {
-                // FIXME: Implement
->>>>>>> 3fddb981
             }
         }
     }

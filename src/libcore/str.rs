--- conflicted
+++ resolved
@@ -28,12 +28,7 @@
 use mem;
 use num::Int;
 use ops::{Fn, FnMut};
-<<<<<<< HEAD
 use option::Option::{mod, None, Some};
-=======
-use option::Option;
-use option::Option::{None, Some};
->>>>>>> 763152b9
 use ptr::RawPtr;
 use raw::{Repr, Slice};
 use result::Result::{mod, Ok, Err};
@@ -1315,12 +1310,8 @@
             else { line }
         }
 
-<<<<<<< HEAD
+        let f: fn(&str) -> &str = f; // coerce to fn pointer
         LinesAny { inner: self.lines().map(f) }
-=======
-        let f: fn(&str) -> &str = f; // coerce to fn pointer
-        self.lines().map(f)
->>>>>>> 763152b9
     }
 
     #[inline]

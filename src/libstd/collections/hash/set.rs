--- conflicted
+++ resolved
@@ -628,23 +628,11 @@
     iter: Map<(K, ()), K, MoveEntries<K, ()>, fn((K, ())) -> K>
 }
 
-<<<<<<< HEAD
 /// HashSet drain iterator
 pub struct Drain<'a, K: 'a> {
     iter: Map<(K, ()), K, map::Drain<'a, K, ()>, fn((K, ())) -> K>,
 }
 
-// `Repeat` is used to feed the filter closure an explicit capture
-// of a reference to the other set
-/// Set operations iterator, used directly for intersection and difference
-pub struct SetAlgebraItems<'a, T: 'a, H: 'a> {
-    iter: FilterMap<
-        (&'a HashSet<T, H>, &'a T),
-        &'a T,
-        Zip<Repeat<&'a HashSet<T, H>>, SetItems<'a, T>>,
-        for<'b> fn((&HashSet<T, H>, &'b T)) -> Option<&'b T>,
-    >
-=======
 /// Intersection iterator
 pub struct Intersection<'a, T: 'a, H: 'a> {
     // iterator of the first set
@@ -659,7 +647,6 @@
     iter: Iter<'a, T>,
     // the second set
     other: &'a HashSet<T, H>,
->>>>>>> cf350ea5
 }
 
 /// Symmetric difference iterator.
@@ -682,16 +669,11 @@
     fn size_hint(&self) -> (uint, Option<uint>) { self.iter.size_hint() }
 }
 
-<<<<<<< HEAD
 impl<'a, K: 'a> Iterator<K> for Drain<'a, K> {
     fn next(&mut self) -> Option<K> { self.iter.next() }
     fn size_hint(&self) -> (uint, Option<uint>) { self.iter.size_hint() }
 }
 
-impl<'a, T, H> Iterator<&'a T> for SetAlgebraItems<'a, T, H> {
-    fn next(&mut self) -> Option<&'a T> { self.iter.next() }
-    fn size_hint(&self) -> (uint, Option<uint>) { self.iter.size_hint() }
-=======
 impl<'a, T, S, H> Iterator<&'a T> for Intersection<'a, T, H>
     where T: Eq + Hash<S>, H: Hasher<S>
 {
@@ -730,7 +712,6 @@
         let (_, upper) = self.iter.size_hint();
         (0, upper)
     }
->>>>>>> cf350ea5
 }
 
 impl<'a, T, S, H> Iterator<&'a T> for SymmetricDifference<'a, T, H>

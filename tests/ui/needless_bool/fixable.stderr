error: this if-then-else expression returns a bool literal
  --> $DIR/fixable.rs:41:5
   |
LL | /     if x {
LL | |         true
LL | |     } else {
LL | |         false
LL | |     };
   | |_____^ help: you can reduce it to: `x`
   |
   = note: `-D clippy::needless-bool` implied by `-D warnings`

error: this if-then-else expression returns a bool literal
  --> $DIR/fixable.rs:46:5
   |
LL | /     if x {
LL | |         false
LL | |     } else {
LL | |         true
LL | |     };
   | |_____^ help: you can reduce it to: `!x`

error: this if-then-else expression returns a bool literal
  --> $DIR/fixable.rs:51:5
   |
LL | /     if x && y {
LL | |         false
LL | |     } else {
LL | |         true
LL | |     };
   | |_____^ help: you can reduce it to: `!(x && y)`

error: this if-then-else expression returns a bool literal
<<<<<<< HEAD
  --> $DIR/fixable.rs:72:5
=======
  --> $DIR/fixable.rs:59:5
   |
LL | /     if a == b {
LL | |         false
LL | |     } else {
LL | |         true
LL | |     };
   | |_____^ help: you can reduce it to: `a != b`

error: this if-then-else expression returns a bool literal
  --> $DIR/fixable.rs:64:5
   |
LL | /     if a != b {
LL | |         false
LL | |     } else {
LL | |         true
LL | |     };
   | |_____^ help: you can reduce it to: `a == b`

error: this if-then-else expression returns a bool literal
  --> $DIR/fixable.rs:69:5
   |
LL | /     if a < b {
LL | |         false
LL | |     } else {
LL | |         true
LL | |     };
   | |_____^ help: you can reduce it to: `a >= b`

error: this if-then-else expression returns a bool literal
  --> $DIR/fixable.rs:74:5
   |
LL | /     if a <= b {
LL | |         false
LL | |     } else {
LL | |         true
LL | |     };
   | |_____^ help: you can reduce it to: `a > b`

error: this if-then-else expression returns a bool literal
  --> $DIR/fixable.rs:79:5
   |
LL | /     if a > b {
LL | |         false
LL | |     } else {
LL | |         true
LL | |     };
   | |_____^ help: you can reduce it to: `a <= b`

error: this if-then-else expression returns a bool literal
  --> $DIR/fixable.rs:84:5
   |
LL | /     if a >= b {
LL | |         false
LL | |     } else {
LL | |         true
LL | |     };
   | |_____^ help: you can reduce it to: `a < b`

error: this if-then-else expression returns a bool literal
  --> $DIR/fixable.rs:105:5
>>>>>>> c1cd64b9
   |
LL | /     if x {
LL | |         return true;
LL | |     } else {
LL | |         return false;
LL | |     };
   | |_____^ help: you can reduce it to: `return x`

error: this if-then-else expression returns a bool literal
<<<<<<< HEAD
  --> $DIR/fixable.rs:80:5
=======
  --> $DIR/fixable.rs:113:5
>>>>>>> c1cd64b9
   |
LL | /     if x {
LL | |         return false;
LL | |     } else {
LL | |         return true;
LL | |     };
   | |_____^ help: you can reduce it to: `return !x`

error: this if-then-else expression returns a bool literal
<<<<<<< HEAD
  --> $DIR/fixable.rs:88:5
=======
  --> $DIR/fixable.rs:121:5
>>>>>>> c1cd64b9
   |
LL | /     if x && y {
LL | |         return true;
LL | |     } else {
LL | |         return false;
LL | |     };
   | |_____^ help: you can reduce it to: `return x && y`

error: this if-then-else expression returns a bool literal
<<<<<<< HEAD
  --> $DIR/fixable.rs:96:5
=======
  --> $DIR/fixable.rs:129:5
>>>>>>> c1cd64b9
   |
LL | /     if x && y {
LL | |         return false;
LL | |     } else {
LL | |         return true;
LL | |     };
   | |_____^ help: you can reduce it to: `return !(x && y)`

error: equality checks against true are unnecessary
<<<<<<< HEAD
  --> $DIR/fixable.rs:104:8
=======
  --> $DIR/fixable.rs:137:8
>>>>>>> c1cd64b9
   |
LL |     if x == true {};
   |        ^^^^^^^^^ help: try simplifying it as shown: `x`
   |
   = note: `-D clippy::bool-comparison` implied by `-D warnings`

error: equality checks against false can be replaced by a negation
<<<<<<< HEAD
  --> $DIR/fixable.rs:108:8
=======
  --> $DIR/fixable.rs:141:8
>>>>>>> c1cd64b9
   |
LL |     if x == false {};
   |        ^^^^^^^^^^ help: try simplifying it as shown: `!x`

error: equality checks against true are unnecessary
<<<<<<< HEAD
  --> $DIR/fixable.rs:118:8
=======
  --> $DIR/fixable.rs:151:8
>>>>>>> c1cd64b9
   |
LL |     if x == true {};
   |        ^^^^^^^^^ help: try simplifying it as shown: `x`

error: equality checks against false can be replaced by a negation
<<<<<<< HEAD
  --> $DIR/fixable.rs:119:8
=======
  --> $DIR/fixable.rs:152:8
>>>>>>> c1cd64b9
   |
LL |     if x == false {};
   |        ^^^^^^^^^^ help: try simplifying it as shown: `!x`

error: this if-then-else expression returns a bool literal
<<<<<<< HEAD
  --> $DIR/fixable.rs:128:12
=======
  --> $DIR/fixable.rs:161:12
>>>>>>> c1cd64b9
   |
LL |       } else if returns_bool() {
   |  ____________^
LL | |         false
LL | |     } else {
LL | |         true
LL | |     };
   | |_____^ help: you can reduce it to: `{ !returns_bool() }`

error: this if-then-else expression returns a bool literal
<<<<<<< HEAD
  --> $DIR/fixable.rs:141:5
=======
  --> $DIR/fixable.rs:174:5
>>>>>>> c1cd64b9
   |
LL | /     if unsafe { no(4) } & 1 != 0 {
LL | |         true
LL | |     } else {
LL | |         false
LL | |     };
   | |_____^ help: you can reduce it to: `(unsafe { no(4) } & 1 != 0)`

error: this if-then-else expression returns a bool literal
<<<<<<< HEAD
  --> $DIR/fixable.rs:146:30
=======
  --> $DIR/fixable.rs:179:30
>>>>>>> c1cd64b9
   |
LL |     let _brackets_unneeded = if unsafe { no(4) } & 1 != 0 { true } else { false };
   |                              ^^^^^^^^^^^^^^^^^^^^^^^^^^^^^^^^^^^^^^^^^^^^^^^^^^^^ help: you can reduce it to: `unsafe { no(4) } & 1 != 0`

error: this if-then-else expression returns a bool literal
<<<<<<< HEAD
  --> $DIR/fixable.rs:149:9
=======
  --> $DIR/fixable.rs:182:9
>>>>>>> c1cd64b9
   |
LL |         if unsafe { no(4) } & 1 != 0 { true } else { false }
   |         ^^^^^^^^^^^^^^^^^^^^^^^^^^^^^^^^^^^^^^^^^^^^^^^^^^^^ help: you can reduce it to: `(unsafe { no(4) } & 1 != 0)`

<<<<<<< HEAD
error: aborting due to 15 previous errors
=======
error: aborting due to 21 previous errors
>>>>>>> c1cd64b9
<|MERGE_RESOLUTION|>--- conflicted
+++ resolved
@@ -31,9 +31,6 @@
    | |_____^ help: you can reduce it to: `!(x && y)`
 
 error: this if-then-else expression returns a bool literal
-<<<<<<< HEAD
-  --> $DIR/fixable.rs:72:5
-=======
   --> $DIR/fixable.rs:59:5
    |
 LL | /     if a == b {
@@ -95,7 +92,6 @@
 
 error: this if-then-else expression returns a bool literal
   --> $DIR/fixable.rs:105:5
->>>>>>> c1cd64b9
    |
 LL | /     if x {
 LL | |         return true;
@@ -105,11 +101,7 @@
    | |_____^ help: you can reduce it to: `return x`
 
 error: this if-then-else expression returns a bool literal
-<<<<<<< HEAD
-  --> $DIR/fixable.rs:80:5
-=======
   --> $DIR/fixable.rs:113:5
->>>>>>> c1cd64b9
    |
 LL | /     if x {
 LL | |         return false;
@@ -119,11 +111,7 @@
    | |_____^ help: you can reduce it to: `return !x`
 
 error: this if-then-else expression returns a bool literal
-<<<<<<< HEAD
-  --> $DIR/fixable.rs:88:5
-=======
   --> $DIR/fixable.rs:121:5
->>>>>>> c1cd64b9
    |
 LL | /     if x && y {
 LL | |         return true;
@@ -133,11 +121,7 @@
    | |_____^ help: you can reduce it to: `return x && y`
 
 error: this if-then-else expression returns a bool literal
-<<<<<<< HEAD
-  --> $DIR/fixable.rs:96:5
-=======
   --> $DIR/fixable.rs:129:5
->>>>>>> c1cd64b9
    |
 LL | /     if x && y {
 LL | |         return false;
@@ -147,11 +131,7 @@
    | |_____^ help: you can reduce it to: `return !(x && y)`
 
 error: equality checks against true are unnecessary
-<<<<<<< HEAD
-  --> $DIR/fixable.rs:104:8
-=======
   --> $DIR/fixable.rs:137:8
->>>>>>> c1cd64b9
    |
 LL |     if x == true {};
    |        ^^^^^^^^^ help: try simplifying it as shown: `x`
@@ -159,41 +139,25 @@
    = note: `-D clippy::bool-comparison` implied by `-D warnings`
 
 error: equality checks against false can be replaced by a negation
-<<<<<<< HEAD
-  --> $DIR/fixable.rs:108:8
-=======
   --> $DIR/fixable.rs:141:8
->>>>>>> c1cd64b9
    |
 LL |     if x == false {};
    |        ^^^^^^^^^^ help: try simplifying it as shown: `!x`
 
 error: equality checks against true are unnecessary
-<<<<<<< HEAD
-  --> $DIR/fixable.rs:118:8
-=======
   --> $DIR/fixable.rs:151:8
->>>>>>> c1cd64b9
    |
 LL |     if x == true {};
    |        ^^^^^^^^^ help: try simplifying it as shown: `x`
 
 error: equality checks against false can be replaced by a negation
-<<<<<<< HEAD
-  --> $DIR/fixable.rs:119:8
-=======
   --> $DIR/fixable.rs:152:8
->>>>>>> c1cd64b9
    |
 LL |     if x == false {};
    |        ^^^^^^^^^^ help: try simplifying it as shown: `!x`
 
 error: this if-then-else expression returns a bool literal
-<<<<<<< HEAD
-  --> $DIR/fixable.rs:128:12
-=======
   --> $DIR/fixable.rs:161:12
->>>>>>> c1cd64b9
    |
 LL |       } else if returns_bool() {
    |  ____________^
@@ -204,11 +168,7 @@
    | |_____^ help: you can reduce it to: `{ !returns_bool() }`
 
 error: this if-then-else expression returns a bool literal
-<<<<<<< HEAD
-  --> $DIR/fixable.rs:141:5
-=======
   --> $DIR/fixable.rs:174:5
->>>>>>> c1cd64b9
    |
 LL | /     if unsafe { no(4) } & 1 != 0 {
 LL | |         true
@@ -218,27 +178,15 @@
    | |_____^ help: you can reduce it to: `(unsafe { no(4) } & 1 != 0)`
 
 error: this if-then-else expression returns a bool literal
-<<<<<<< HEAD
-  --> $DIR/fixable.rs:146:30
-=======
   --> $DIR/fixable.rs:179:30
->>>>>>> c1cd64b9
    |
 LL |     let _brackets_unneeded = if unsafe { no(4) } & 1 != 0 { true } else { false };
    |                              ^^^^^^^^^^^^^^^^^^^^^^^^^^^^^^^^^^^^^^^^^^^^^^^^^^^^ help: you can reduce it to: `unsafe { no(4) } & 1 != 0`
 
 error: this if-then-else expression returns a bool literal
-<<<<<<< HEAD
-  --> $DIR/fixable.rs:149:9
-=======
   --> $DIR/fixable.rs:182:9
->>>>>>> c1cd64b9
    |
 LL |         if unsafe { no(4) } & 1 != 0 { true } else { false }
    |         ^^^^^^^^^^^^^^^^^^^^^^^^^^^^^^^^^^^^^^^^^^^^^^^^^^^^ help: you can reduce it to: `(unsafe { no(4) } & 1 != 0)`
 
-<<<<<<< HEAD
-error: aborting due to 15 previous errors
-=======
 error: aborting due to 21 previous errors
->>>>>>> c1cd64b9

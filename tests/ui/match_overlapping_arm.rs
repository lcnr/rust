#![feature(exclusive_range_pattern)]
#![feature(half_open_range_patterns)]
#![warn(clippy::match_overlapping_arm)]
#![allow(clippy::redundant_pattern_matching)]
#![allow(clippy::if_same_then_else, clippy::equatable_if_let)]

/// Tests for match_overlapping_arm

fn overlapping() {
    const FOO: u64 = 2;

    match 42 {
        0..=10 => println!("0..=10"),
        0..=11 => println!("0..=11"),
        _ => (),
    }

    match 42 {
        0..=5 => println!("0..=5"),
        6..=7 => println!("6..=7"),
        FOO..=11 => println!("FOO..=11"),
        _ => (),
    }

    match 42 {
        2 => println!("2"),
        0..=5 => println!("0..=5"),
        _ => (),
    }

    match 42 {
        2 => println!("2"),
        0..=2 => println!("0..=2"),
        _ => (),
    }

    match 42 {
        0..=10 => println!("0..=10"),
        11..=50 => println!("11..=50"),
        _ => (),
    }

    match 42 {
        2 => println!("2"),
        0..2 => println!("0..2"),
        _ => (),
    }

    match 42 {
        0..10 => println!("0..10"),
        10..50 => println!("10..50"),
        _ => (),
    }

    match 42 {
        0..11 => println!("0..11"),
        0..=11 => println!("0..=11"),
        _ => (),
    }

    match 42 {
        5..7 => println!("5..7"),
        0..10 => println!("0..10"),
        _ => (),
    }

    match 42 {
        5..10 => println!("5..10"),
        0..=10 => println!("0..=10"),
        _ => (),
    }

    match 42 {
        0..14 => println!("0..14"),
        5..10 => println!("5..10"),
        _ => (),
    }

    match 42 {
        5..14 => println!("5..14"),
        0..=10 => println!("0..=10"),
        _ => (),
    }

    match 42 {
        0..7 => println!("0..7"),
        0..=10 => println!("0..=10"),
        _ => (),
    }

    match 42 {
        3.. => println!("3.."),
        0.. => println!("0.."),
        _ => (),
    }

    match 42 {
        ..=23 => println!("..=23"),
        ..26 => println!("..26"),
        _ => (),
    }

<<<<<<< HEAD
=======
    // Issue #7816 - overlap after included range
    match 42 {
        5..=10 => (),
        0..=20 => (),
        21..=30 => (),
        21..=40 => (),
        _ => (),
    }

>>>>>>> 8536647e
    // Issue #7829
    match 0 {
        -1..=1 => (),
        -2..=2 => (),
        _ => (),
    }

<<<<<<< HEAD
=======
    // Only warn about the first if there are multiple overlaps
    match 42u128 {
        0..=0x0000_0000_0000_00ff => (),
        0..=0x0000_0000_0000_ffff => (),
        0..=0x0000_0000_ffff_ffff => (),
        0..=0xffff_ffff_ffff_ffff => (),
        _ => (),
    }

>>>>>>> 8536647e
    if let None = Some(42) {
        // nothing
    } else if let None = Some(42) {
        // another nothing :-)
    }
}

fn main() {}<|MERGE_RESOLUTION|>--- conflicted
+++ resolved
@@ -100,8 +100,6 @@
         _ => (),
     }
 
-<<<<<<< HEAD
-=======
     // Issue #7816 - overlap after included range
     match 42 {
         5..=10 => (),
@@ -111,7 +109,6 @@
         _ => (),
     }
 
->>>>>>> 8536647e
     // Issue #7829
     match 0 {
         -1..=1 => (),
@@ -119,8 +116,6 @@
         _ => (),
     }
 
-<<<<<<< HEAD
-=======
     // Only warn about the first if there are multiple overlaps
     match 42u128 {
         0..=0x0000_0000_0000_00ff => (),
@@ -130,7 +125,6 @@
         _ => (),
     }
 
->>>>>>> 8536647e
     if let None = Some(42) {
         // nothing
     } else if let None = Some(42) {

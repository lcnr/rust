use clippy_utils::diagnostics::{span_lint_and_sugg, span_lint_hir_and_then};
use clippy_utils::mir::{enclosing_mir, expr_local, local_assignments, used_exactly_once, PossibleBorrowerMap};
use clippy_utils::source::{snippet_with_applicability, snippet_with_context};
use clippy_utils::sugg::has_enclosing_paren;
use clippy_utils::ty::{expr_sig, is_copy, peel_mid_ty_refs, ty_sig, variant_of_res};
use clippy_utils::{
    fn_def_id, get_parent_expr, get_parent_expr_for_hir, is_lint_allowed, meets_msrv, msrvs, path_to_local,
    walk_to_expr_usage,
};
use rustc_ast::util::parser::{PREC_POSTFIX, PREC_PREFIX};
use rustc_data_structures::fx::FxIndexMap;
use rustc_data_structures::graph::iterate::{CycleDetector, TriColorDepthFirstSearch};
use rustc_errors::Applicability;
use rustc_hir::intravisit::{walk_ty, Visitor};
use rustc_hir::{
    self as hir,
    def_id::{DefId, LocalDefId},
    BindingAnnotation, Body, BodyId, BorrowKind, Closure, Expr, ExprKind, FnRetTy, GenericArg, HirId, ImplItem,
    ImplItemKind, Item, ItemKind, Local, MatchSource, Mutability, Node, Pat, PatKind, Path, QPath, TraitItem,
    TraitItemKind, TyKind, UnOp,
};
use rustc_index::bit_set::BitSet;
use rustc_infer::infer::TyCtxtInferExt;
use rustc_lint::{LateContext, LateLintPass};
use rustc_middle::mir::{Rvalue, StatementKind};
use rustc_middle::ty::adjustment::{Adjust, Adjustment, AutoBorrow, AutoBorrowMutability};
use rustc_middle::ty::{
    self, Binder, BoundVariableKind, EarlyBinder, FnSig, GenericArgKind, List, ParamTy, PredicateKind,
    ProjectionPredicate, Ty, TyCtxt, TypeVisitable, TypeckResults,
};
use rustc_semver::RustcVersion;
use rustc_session::{declare_tool_lint, impl_lint_pass};
use rustc_span::{symbol::sym, Span, Symbol};
use rustc_trait_selection::infer::InferCtxtExt as _;
use rustc_trait_selection::traits::{query::evaluate_obligation::InferCtxtExt as _, Obligation, ObligationCause};
use std::collections::VecDeque;

declare_clippy_lint! {
    /// ### What it does
    /// Checks for explicit `deref()` or `deref_mut()` method calls.
    ///
    /// ### Why is this bad?
    /// Dereferencing by `&*x` or `&mut *x` is clearer and more concise,
    /// when not part of a method chain.
    ///
    /// ### Example
    /// ```rust
    /// use std::ops::Deref;
    /// let a: &mut String = &mut String::from("foo");
    /// let b: &str = a.deref();
    /// ```
    ///
    /// Use instead:
    /// ```rust
    /// let a: &mut String = &mut String::from("foo");
    /// let b = &*a;
    /// ```
    ///
    /// This lint excludes:
    /// ```rust,ignore
    /// let _ = d.unwrap().deref();
    /// ```
    #[clippy::version = "1.44.0"]
    pub EXPLICIT_DEREF_METHODS,
    pedantic,
    "Explicit use of deref or deref_mut method while not in a method chain."
}

declare_clippy_lint! {
    /// ### What it does
    /// Checks for address of operations (`&`) that are going to
    /// be dereferenced immediately by the compiler.
    ///
    /// ### Why is this bad?
    /// Suggests that the receiver of the expression borrows
    /// the expression.
    ///
    /// ### Example
    /// ```rust
    /// fn fun(_a: &i32) {}
    ///
    /// let x: &i32 = &&&&&&5;
    /// fun(&x);
    /// ```
    ///
    /// Use instead:
    /// ```rust
    /// # fn fun(_a: &i32) {}
    /// let x: &i32 = &5;
    /// fun(x);
    /// ```
    #[clippy::version = "pre 1.29.0"]
    pub NEEDLESS_BORROW,
    style,
    "taking a reference that is going to be automatically dereferenced"
}

declare_clippy_lint! {
    /// ### What it does
    /// Checks for `ref` bindings which create a reference to a reference.
    ///
    /// ### Why is this bad?
    /// The address-of operator at the use site is clearer about the need for a reference.
    ///
    /// ### Example
    /// ```rust
    /// let x = Some("");
    /// if let Some(ref x) = x {
    ///     // use `x` here
    /// }
    /// ```
    ///
    /// Use instead:
    /// ```rust
    /// let x = Some("");
    /// if let Some(x) = x {
    ///     // use `&x` here
    /// }
    /// ```
    #[clippy::version = "1.54.0"]
    pub REF_BINDING_TO_REFERENCE,
    pedantic,
    "`ref` binding to a reference"
}

declare_clippy_lint! {
    /// ### What it does
    /// Checks for dereferencing expressions which would be covered by auto-deref.
    ///
    /// ### Why is this bad?
    /// This unnecessarily complicates the code.
    ///
    /// ### Example
    /// ```rust
    /// let x = String::new();
    /// let y: &str = &*x;
    /// ```
    /// Use instead:
    /// ```rust
    /// let x = String::new();
    /// let y: &str = &x;
    /// ```
    #[clippy::version = "1.64.0"]
    pub EXPLICIT_AUTO_DEREF,
    complexity,
    "dereferencing when the compiler would automatically dereference"
}

impl_lint_pass!(Dereferencing<'_> => [
    EXPLICIT_DEREF_METHODS,
    NEEDLESS_BORROW,
    REF_BINDING_TO_REFERENCE,
    EXPLICIT_AUTO_DEREF,
]);

#[derive(Default)]
pub struct Dereferencing<'tcx> {
    state: Option<(State, StateData)>,

    // While parsing a `deref` method call in ufcs form, the path to the function is itself an
    // expression. This is to store the id of that expression so it can be skipped when
    // `check_expr` is called for it.
    skip_expr: Option<HirId>,

    /// The body the first local was found in. Used to emit lints when the traversal of the body has
    /// been finished. Note we can't lint at the end of every body as they can be nested within each
    /// other.
    current_body: Option<BodyId>,

    /// The list of locals currently being checked by the lint.
    /// If the value is `None`, then the binding has been seen as a ref pattern, but is not linted.
    /// This is needed for or patterns where one of the branches can be linted, but another can not
    /// be.
    ///
    /// e.g. `m!(x) | Foo::Bar(ref x)`
    ref_locals: FxIndexMap<HirId, Option<RefPat>>,

    /// Stack of (body owner, `PossibleBorrowerMap`) pairs. Used by
    /// `needless_borrow_impl_arg_position` to determine when a borrowed expression can instead
    /// be moved.
    possible_borrowers: Vec<(LocalDefId, PossibleBorrowerMap<'tcx, 'tcx>)>,

    // `IntoIterator` for arrays requires Rust 1.53.
    msrv: Option<RustcVersion>,
}

impl<'tcx> Dereferencing<'tcx> {
    #[must_use]
    pub fn new(msrv: Option<RustcVersion>) -> Self {
        Self {
            msrv,
            ..Dereferencing::default()
        }
    }
}

#[derive(Debug)]
struct StateData {
    /// Span of the top level expression
    span: Span,
    hir_id: HirId,
    position: Position,
}

#[derive(Debug)]
struct DerefedBorrow {
    count: usize,
    msg: &'static str,
    snip_expr: Option<HirId>,
}

#[derive(Debug)]
enum State {
    // Any number of deref method calls.
    DerefMethod {
        // The number of calls in a sequence which changed the referenced type
        ty_changed_count: usize,
        is_final_ufcs: bool,
        /// The required mutability
        target_mut: Mutability,
    },
    DerefedBorrow(DerefedBorrow),
    ExplicitDeref {
        mutability: Option<Mutability>,
    },
    ExplicitDerefField {
        name: Symbol,
    },
    Reborrow {
        mutability: Mutability,
    },
    Borrow {
        mutability: Mutability,
    },
}

// A reference operation considered by this lint pass
enum RefOp {
    Method(Mutability),
    Deref,
    AddrOf(Mutability),
}

struct RefPat {
    /// Whether every usage of the binding is dereferenced.
    always_deref: bool,
    /// The spans of all the ref bindings for this local.
    spans: Vec<Span>,
    /// The applicability of this suggestion.
    app: Applicability,
    /// All the replacements which need to be made.
    replacements: Vec<(Span, String)>,
    /// The [`HirId`] that the lint should be emitted at.
    hir_id: HirId,
}

impl<'tcx> LateLintPass<'tcx> for Dereferencing<'tcx> {
    #[expect(clippy::too_many_lines)]
    fn check_expr(&mut self, cx: &LateContext<'tcx>, expr: &'tcx Expr<'_>) {
        // Skip path expressions from deref calls. e.g. `Deref::deref(e)`
        if Some(expr.hir_id) == self.skip_expr.take() {
            return;
        }

        if let Some(local) = path_to_local(expr) {
            self.check_local_usage(cx, expr, local);
        }

        // Stop processing sub expressions when a macro call is seen
        if expr.span.from_expansion() {
            if let Some((state, data)) = self.state.take() {
                report(cx, expr, state, data);
            }
            return;
        }

        let typeck = cx.typeck_results();
        let Some((kind, sub_expr)) = try_parse_ref_op(cx.tcx, typeck, expr) else {
            // The whole chain of reference operations has been seen
            if let Some((state, data)) = self.state.take() {
                report(cx, expr, state, data);
            }
            return;
        };

        match (self.state.take(), kind) {
            (None, kind) => {
                let expr_ty = typeck.expr_ty(expr);
                let (position, adjustments) = walk_parents(cx, &mut self.possible_borrowers, expr, self.msrv);
                match kind {
                    RefOp::Deref => {
                        if let Position::FieldAccess {
                            name,
                            of_union: false,
                        } = position
                            && !ty_contains_field(typeck.expr_ty(sub_expr), name)
                        {
                            self.state = Some((
                                State::ExplicitDerefField { name },
                                StateData { span: expr.span, hir_id: expr.hir_id, position },
                            ));
                        } else if position.is_deref_stable() {
                            self.state = Some((
                                State::ExplicitDeref { mutability: None },
                                StateData { span: expr.span, hir_id: expr.hir_id, position },
                            ));
                        }
                    }
                    RefOp::Method(target_mut)
                        if !is_lint_allowed(cx, EXPLICIT_DEREF_METHODS, expr.hir_id)
                            && position.lint_explicit_deref() =>
                    {
                        let ty_changed_count = usize::from(!deref_method_same_type(expr_ty, typeck.expr_ty(sub_expr)));
                        self.state = Some((
                            State::DerefMethod {
                                ty_changed_count,
                                is_final_ufcs: matches!(expr.kind, ExprKind::Call(..)),
                                target_mut,
                            },
                            StateData {
                                span: expr.span,
                                hir_id: expr.hir_id,
                                position
                            },
                        ));
                    },
                    RefOp::AddrOf(mutability) => {
                        // Find the number of times the borrow is auto-derefed.
                        let mut iter = adjustments.iter();
                        let mut deref_count = 0usize;
                        let next_adjust = loop {
                            match iter.next() {
                                Some(adjust) => {
                                    if !matches!(adjust.kind, Adjust::Deref(_)) {
                                        break Some(adjust);
                                    } else if !adjust.target.is_ref() {
                                        deref_count += 1;
                                        break iter.next();
                                    }
                                    deref_count += 1;
                                },
                                None => break None,
                            };
                        };

                        // Determine the required number of references before any can be removed. In all cases the
                        // reference made by the current expression will be removed. After that there are four cases to
                        // handle.
                        //
                        // 1. Auto-borrow will trigger in the current position, so no further references are required.
                        // 2. Auto-deref ends at a reference, or the underlying type, so one extra needs to be left to
                        //    handle the automatically inserted re-borrow.
                        // 3. Auto-deref hits a user-defined `Deref` impl, so at least one reference needs to exist to
                        //    start auto-deref.
                        // 4. If the chain of non-user-defined derefs ends with a mutable re-borrow, and re-borrow
                        //    adjustments will not be inserted automatically, then leave one further reference to avoid
                        //    moving a mutable borrow.
                        //    e.g.
                        //        fn foo<T>(x: &mut Option<&mut T>, y: &mut T) {
                        //            let x = match x {
                        //                // Removing the borrow will cause `x` to be moved
                        //                Some(x) => &mut *x,
                        //                None => y
                        //            };
                        //        }
                        let deref_msg =
                            "this expression creates a reference which is immediately dereferenced by the compiler";
                        let borrow_msg = "this expression borrows a value the compiler would automatically borrow";
                        let impl_msg = "the borrowed expression implements the required traits";

                        let (required_refs, msg, snip_expr) = if position.can_auto_borrow() {
                            (1, if deref_count == 1 { borrow_msg } else { deref_msg }, None)
                        } else if let Position::ImplArg(hir_id) = position {
                            (0, impl_msg, Some(hir_id))
                        } else if let Some(&Adjust::Borrow(AutoBorrow::Ref(_, mutability))) =
                            next_adjust.map(|a| &a.kind)
                        {
                            if matches!(mutability, AutoBorrowMutability::Mut { .. }) && !position.is_reborrow_stable()
                            {
                                (3, deref_msg, None)
                            } else {
                                (2, deref_msg, None)
                            }
                        } else {
                            (2, deref_msg, None)
                        };

                        if deref_count >= required_refs {
                            self.state = Some((
                                State::DerefedBorrow(DerefedBorrow {
                                    // One of the required refs is for the current borrow expression, the remaining ones
                                    // can't be removed without breaking the code. See earlier comment.
                                    count: deref_count - required_refs,
                                    msg,
                                    snip_expr,
                                }),
                                StateData { span: expr.span, hir_id: expr.hir_id, position },
                            ));
                        } else if position.is_deref_stable()
                            // Auto-deref doesn't combine with other adjustments
                            && next_adjust.map_or(true, |a| matches!(a.kind, Adjust::Deref(_) | Adjust::Borrow(_)))
                            && iter.all(|a| matches!(a.kind, Adjust::Deref(_) | Adjust::Borrow(_)))
                        {
                            self.state = Some((
                                State::Borrow { mutability },
                                StateData {
                                    span: expr.span,
                                    hir_id: expr.hir_id,
                                    position
                                },
                            ));
                        }
                    },
                    RefOp::Method(..) => (),
                }
            },
            (
                Some((
                    State::DerefMethod {
                        target_mut,
                        ty_changed_count,
                        ..
                    },
                    data,
                )),
                RefOp::Method(_),
            ) => {
                self.state = Some((
                    State::DerefMethod {
                        ty_changed_count: if deref_method_same_type(typeck.expr_ty(expr), typeck.expr_ty(sub_expr)) {
                            ty_changed_count
                        } else {
                            ty_changed_count + 1
                        },
                        is_final_ufcs: matches!(expr.kind, ExprKind::Call(..)),
                        target_mut,
                    },
                    data,
                ));
            },
            (Some((State::DerefedBorrow(state), data)), RefOp::AddrOf(_)) if state.count != 0 => {
                self.state = Some((
                    State::DerefedBorrow(DerefedBorrow {
                        count: state.count - 1,
                        ..state
                    }),
                    data,
                ));
            },
            (Some((State::DerefedBorrow(state), data)), RefOp::AddrOf(mutability)) => {
                let position = data.position;
                report(cx, expr, State::DerefedBorrow(state), data);
                if position.is_deref_stable() {
                    self.state = Some((
                        State::Borrow { mutability },
                        StateData {
                            span: expr.span,
                            hir_id: expr.hir_id,
                            position,
                        },
                    ));
                }
            },
            (Some((State::DerefedBorrow(state), data)), RefOp::Deref) => {
                let position = data.position;
                report(cx, expr, State::DerefedBorrow(state), data);
                if let Position::FieldAccess{name, ..} = position
                    && !ty_contains_field(typeck.expr_ty(sub_expr), name)
                {
                    self.state = Some((
                        State::ExplicitDerefField { name },
                        StateData { span: expr.span, hir_id: expr.hir_id, position },
                    ));
                } else if position.is_deref_stable() {
                    self.state = Some((
                        State::ExplicitDeref { mutability: None },
                        StateData { span: expr.span, hir_id: expr.hir_id, position },
                    ));
                }
            },

            (Some((State::Borrow { mutability }, data)), RefOp::Deref) => {
                if typeck.expr_ty(sub_expr).is_ref() {
                    self.state = Some((State::Reborrow { mutability }, data));
                } else {
                    self.state = Some((
                        State::ExplicitDeref {
                            mutability: Some(mutability),
                        },
                        data,
                    ));
                }
            },
            (Some((State::Reborrow { mutability }, data)), RefOp::Deref) => {
                self.state = Some((
                    State::ExplicitDeref {
                        mutability: Some(mutability),
                    },
                    data,
                ));
            },
            (state @ Some((State::ExplicitDeref { .. }, _)), RefOp::Deref) => {
                self.state = state;
            },
            (Some((State::ExplicitDerefField { name }, data)), RefOp::Deref)
                if !ty_contains_field(typeck.expr_ty(sub_expr), name) =>
            {
                self.state = Some((State::ExplicitDerefField { name }, data));
            },

            (Some((state, data)), _) => report(cx, expr, state, data),
        }
    }

    fn check_pat(&mut self, cx: &LateContext<'tcx>, pat: &'tcx Pat<'_>) {
        if let PatKind::Binding(BindingAnnotation::REF, id, name, _) = pat.kind {
            if let Some(opt_prev_pat) = self.ref_locals.get_mut(&id) {
                // This binding id has been seen before. Add this pattern to the list of changes.
                if let Some(prev_pat) = opt_prev_pat {
                    if pat.span.from_expansion() {
                        // Doesn't match the context of the previous pattern. Can't lint here.
                        *opt_prev_pat = None;
                    } else {
                        prev_pat.spans.push(pat.span);
                        prev_pat.replacements.push((
                            pat.span,
                            snippet_with_context(cx, name.span, pat.span.ctxt(), "..", &mut prev_pat.app)
                                .0
                                .into(),
                        ));
                    }
                }
                return;
            }

            if_chain! {
                if !pat.span.from_expansion();
                if let ty::Ref(_, tam, _) = *cx.typeck_results().pat_ty(pat).kind();
                // only lint immutable refs, because borrowed `&mut T` cannot be moved out
                if let ty::Ref(_, _, Mutability::Not) = *tam.kind();
                then {
                    let mut app = Applicability::MachineApplicable;
                    let snip = snippet_with_context(cx, name.span, pat.span.ctxt(), "..", &mut app).0;
                    self.current_body = self.current_body.or(cx.enclosing_body);
                    self.ref_locals.insert(
                        id,
                        Some(RefPat {
                            always_deref: true,
                            spans: vec![pat.span],
                            app,
                            replacements: vec![(pat.span, snip.into())],
                            hir_id: pat.hir_id,
                        }),
                    );
                }
            }
        }
    }

    fn check_body_post(&mut self, cx: &LateContext<'tcx>, body: &'tcx Body<'_>) {
        if self.possible_borrowers.last().map_or(false, |&(local_def_id, _)| {
            local_def_id == cx.tcx.hir().body_owner_def_id(body.id())
        }) {
            self.possible_borrowers.pop();
        }

        if Some(body.id()) == self.current_body {
            for pat in self.ref_locals.drain(..).filter_map(|(_, x)| x) {
                let replacements = pat.replacements;
                let app = pat.app;
                let lint = if pat.always_deref {
                    NEEDLESS_BORROW
                } else {
                    REF_BINDING_TO_REFERENCE
                };
                span_lint_hir_and_then(
                    cx,
                    lint,
                    pat.hir_id,
                    pat.spans,
                    "this pattern creates a reference to a reference",
                    |diag| {
                        diag.multipart_suggestion("try this", replacements, app);
                    },
                );
            }
            self.current_body = None;
        }
    }

    extract_msrv_attr!(LateContext);
}

fn try_parse_ref_op<'tcx>(
    tcx: TyCtxt<'tcx>,
    typeck: &'tcx TypeckResults<'_>,
    expr: &'tcx Expr<'_>,
) -> Option<(RefOp, &'tcx Expr<'tcx>)> {
    let (def_id, arg) = match expr.kind {
        ExprKind::MethodCall(_, arg, [], _) => (typeck.type_dependent_def_id(expr.hir_id)?, arg),
        ExprKind::Call(
            Expr {
                kind: ExprKind::Path(path),
                hir_id,
                ..
            },
            [arg],
        ) => (typeck.qpath_res(path, *hir_id).opt_def_id()?, arg),
        ExprKind::Unary(UnOp::Deref, sub_expr) if !typeck.expr_ty(sub_expr).is_unsafe_ptr() => {
            return Some((RefOp::Deref, sub_expr));
        },
        ExprKind::AddrOf(BorrowKind::Ref, mutability, sub_expr) => return Some((RefOp::AddrOf(mutability), sub_expr)),
        _ => return None,
    };
    if tcx.is_diagnostic_item(sym::deref_method, def_id) {
        Some((RefOp::Method(Mutability::Not), arg))
    } else if tcx.trait_of_item(def_id)? == tcx.lang_items().deref_mut_trait()? {
        Some((RefOp::Method(Mutability::Mut), arg))
    } else {
        None
    }
}

// Checks whether the type for a deref call actually changed the type, not just the mutability of
// the reference.
fn deref_method_same_type<'tcx>(result_ty: Ty<'tcx>, arg_ty: Ty<'tcx>) -> bool {
    match (result_ty.kind(), arg_ty.kind()) {
        (ty::Ref(_, result_ty, _), ty::Ref(_, arg_ty, _)) => result_ty == arg_ty,

        // The result type for a deref method is always a reference
        // Not matching the previous pattern means the argument type is not a reference
        // This means that the type did change
        _ => false,
    }
}

/// The position of an expression relative to it's parent.
#[derive(Clone, Copy, Debug)]
enum Position {
    MethodReceiver,
    /// The method is defined on a reference type. e.g. `impl Foo for &T`
    MethodReceiverRefImpl,
    Callee,
    ImplArg(HirId),
    FieldAccess {
        name: Symbol,
        of_union: bool,
    }, // union fields cannot be auto borrowed
    Postfix,
    Deref,
    /// Any other location which will trigger auto-deref to a specific time.
    /// Contains the precedence of the parent expression and whether the target type is sized.
    DerefStable(i8, bool),
    /// Any other location which will trigger auto-reborrowing.
    /// Contains the precedence of the parent expression.
    ReborrowStable(i8),
    /// Contains the precedence of the parent expression.
    Other(i8),
}
impl Position {
    fn is_deref_stable(self) -> bool {
        matches!(self, Self::DerefStable(..))
    }

    fn is_reborrow_stable(self) -> bool {
        matches!(self, Self::DerefStable(..) | Self::ReborrowStable(_))
    }

    fn can_auto_borrow(self) -> bool {
        matches!(
            self,
            Self::MethodReceiver | Self::FieldAccess { of_union: false, .. } | Self::Callee
        )
    }

    fn lint_explicit_deref(self) -> bool {
        matches!(self, Self::Other(_) | Self::DerefStable(..) | Self::ReborrowStable(_))
    }

    fn precedence(self) -> i8 {
        match self {
            Self::MethodReceiver
            | Self::MethodReceiverRefImpl
            | Self::Callee
            | Self::FieldAccess { .. }
            | Self::Postfix => PREC_POSTFIX,
            Self::ImplArg(_) | Self::Deref => PREC_PREFIX,
            Self::DerefStable(p, _) | Self::ReborrowStable(p) | Self::Other(p) => p,
        }
    }
}

/// Walks up the parent expressions attempting to determine both how stable the auto-deref result
/// is, and which adjustments will be applied to it. Note this will not consider auto-borrow
/// locations as those follow different rules.
#[expect(clippy::too_many_lines)]
fn walk_parents<'tcx>(
    cx: &LateContext<'tcx>,
    possible_borrowers: &mut Vec<(LocalDefId, PossibleBorrowerMap<'tcx, 'tcx>)>,
    e: &'tcx Expr<'_>,
    msrv: Option<RustcVersion>,
) -> (Position, &'tcx [Adjustment<'tcx>]) {
    let mut adjustments = [].as_slice();
    let mut precedence = 0i8;
    let ctxt = e.span.ctxt();
    let position = walk_to_expr_usage(cx, e, &mut |parent, child_id| {
        // LocalTableInContext returns the wrong lifetime, so go use `expr_adjustments` instead.
        if adjustments.is_empty() && let Node::Expr(e) = cx.tcx.hir().get(child_id) {
            adjustments = cx.typeck_results().expr_adjustments(e);
        }
        match parent {
            Node::Local(Local { ty: Some(ty), span, .. }) if span.ctxt() == ctxt => {
                Some(binding_ty_auto_deref_stability(cx, ty, precedence, List::empty()))
            },
            Node::Item(&Item {
                kind: ItemKind::Static(..) | ItemKind::Const(..),
                owner_id,
                span,
                ..
            })
            | Node::TraitItem(&TraitItem {
                kind: TraitItemKind::Const(..),
                owner_id,
                span,
                ..
            })
            | Node::ImplItem(&ImplItem {
                kind: ImplItemKind::Const(..),
                owner_id,
                span,
                ..
            }) if span.ctxt() == ctxt => {
                let ty = cx.tcx.type_of(owner_id.def_id);
                Some(ty_auto_deref_stability(cx, ty, precedence).position_for_result(cx))
            },

            Node::Item(&Item {
                kind: ItemKind::Fn(..),
                owner_id,
                span,
                ..
            })
            | Node::TraitItem(&TraitItem {
                kind: TraitItemKind::Fn(..),
                owner_id,
                span,
                ..
            })
            | Node::ImplItem(&ImplItem {
                kind: ImplItemKind::Fn(..),
                owner_id,
                span,
                ..
            }) if span.ctxt() == ctxt => {
                let output = cx
                    .tcx
                    .erase_late_bound_regions(cx.tcx.fn_sig(owner_id.to_def_id()).output());
                Some(ty_auto_deref_stability(cx, output, precedence).position_for_result(cx))
            },

            Node::ExprField(field) if field.span.ctxt() == ctxt => match get_parent_expr_for_hir(cx, field.hir_id) {
                Some(Expr {
                    hir_id,
                    kind: ExprKind::Struct(path, ..),
                    ..
                }) => variant_of_res(cx, cx.qpath_res(path, *hir_id))
                    .and_then(|variant| variant.fields.iter().find(|f| f.name == field.ident.name))
                    .map(|field_def| {
                        ty_auto_deref_stability(cx, cx.tcx.type_of(field_def.did), precedence).position_for_arg()
                    }),
                _ => None,
            },

            Node::Expr(parent) if parent.span.ctxt() == ctxt => match parent.kind {
                ExprKind::Ret(_) => {
                    let owner_id = cx.tcx.hir().body_owner(cx.enclosing_body.unwrap());
                    Some(
                        if let Node::Expr(
                            closure_expr @ Expr {
                                kind: ExprKind::Closure(closure),
                                ..
                            },
                        ) = cx.tcx.hir().get(owner_id)
                        {
                            closure_result_position(cx, closure, cx.typeck_results().expr_ty(closure_expr), precedence)
                        } else {
                            let output = cx
                                .tcx
                                .erase_late_bound_regions(cx.tcx.fn_sig(cx.tcx.hir().local_def_id(owner_id)).output());
                            ty_auto_deref_stability(cx, output, precedence).position_for_result(cx)
                        },
                    )
                },
                ExprKind::Closure(closure) => Some(closure_result_position(
                    cx,
                    closure,
                    cx.typeck_results().expr_ty(parent),
                    precedence,
                )),
                ExprKind::Call(func, _) if func.hir_id == child_id => {
                    (child_id == e.hir_id).then_some(Position::Callee)
                },
                ExprKind::Call(func, args) => args
                    .iter()
                    .position(|arg| arg.hir_id == child_id)
                    .zip(expr_sig(cx, func))
                    .and_then(|(i, sig)| {
<<<<<<< HEAD
                        sig.input_with_hir(i).map(|(hir_ty, ty)| match hir_ty {
                            // Type inference for closures can depend on how they're called. Only go by the explicit
                            // types here.
                            Some(hir_ty) => binding_ty_auto_deref_stability(cx, hir_ty, precedence, ty.bound_vars()),
                            None => {
                                if let ty::Param(param_ty) = ty.skip_binder().kind() {
                                    needless_borrow_impl_arg_position(
                                        cx,
                                        possible_borrowers,
                                        parent,
                                        i,
                                        *param_ty,
                                        e,
                                        precedence,
                                        msrv,
                                    )
                                } else {
                                    ty_auto_deref_stability(cx, cx.tcx.erase_late_bound_regions(ty), precedence)
                                        .position_for_arg()
                                }
                            },
=======
                        sig.input_with_hir(i).map(|(hir_ty, ty)| {
                            match hir_ty {
                                // Type inference for closures can depend on how they're called. Only go by the explicit
                                // types here.
                                Some(hir_ty) => {
                                    binding_ty_auto_deref_stability(cx, hir_ty, precedence, ty.bound_vars())
                                },
                                None => {
                                    // `e.hir_id == child_id` for https://github.com/rust-lang/rust-clippy/issues/9739
                                    // `!call_is_qualified(func)` for https://github.com/rust-lang/rust-clippy/issues/9782
                                    if e.hir_id == child_id
                                        && !call_is_qualified(func)
                                        && let ty::Param(param_ty) = ty.skip_binder().kind()
                                    {
                                        needless_borrow_impl_arg_position(
                                            cx,
                                            possible_borrowers,
                                            parent,
                                            i,
                                            *param_ty,
                                            e,
                                            precedence,
                                            msrv,
                                        )
                                    } else {
                                        ty_auto_deref_stability(cx, cx.tcx.erase_late_bound_regions(ty), precedence)
                                            .position_for_arg()
                                    }
                                },
                            }
>>>>>>> 51ec465c
                        })
                    }),
                ExprKind::MethodCall(method, receiver, args, _) => {
                    let id = cx.typeck_results().type_dependent_def_id(parent.hir_id).unwrap();
                    if receiver.hir_id == child_id {
                        // Check for calls to trait methods where the trait is implemented on a reference.
                        // Two cases need to be handled:
                        // * `self` methods on `&T` will never have auto-borrow
                        // * `&self` methods on `&T` can have auto-borrow, but `&self` methods on `T` will take
                        //   priority.
                        if e.hir_id != child_id {
                            return Some(Position::ReborrowStable(precedence))
                        } else if let Some(trait_id) = cx.tcx.trait_of_item(id)
                            && let arg_ty = cx.tcx.erase_regions(cx.typeck_results().expr_ty_adjusted(e))
                            && let ty::Ref(_, sub_ty, _) = *arg_ty.kind()
                            && let subs = match cx
                                .typeck_results()
                                .node_substs_opt(parent.hir_id)
                                .and_then(|subs| subs.get(1..))
                            {
                                Some(subs) => cx.tcx.mk_substs(subs.iter().copied()),
                                None => cx.tcx.mk_substs(std::iter::empty::<ty::subst::GenericArg<'_>>()),
                            } && let impl_ty = if cx.tcx.fn_sig(id).skip_binder().inputs()[0].is_ref() {
                                // Trait methods taking `&self`
                                sub_ty
                            } else {
                                // Trait methods taking `self`
                                arg_ty
                            } && impl_ty.is_ref()
                            && let infcx = cx.tcx.infer_ctxt().build()
                            && infcx
                                .type_implements_trait(trait_id, impl_ty, subs, cx.param_env)
                                .must_apply_modulo_regions()
                        {
                            return Some(Position::MethodReceiverRefImpl)
                        }
                        return Some(Position::MethodReceiver);
                    }
                    args.iter().position(|arg| arg.hir_id == child_id).map(|i| {
                        let ty = cx.tcx.fn_sig(id).skip_binder().inputs()[i + 1];
<<<<<<< HEAD
                        if let ty::Param(param_ty) = ty.kind() {
=======
                        // `e.hir_id == child_id` for https://github.com/rust-lang/rust-clippy/issues/9739
                        // `method.args.is_none()` for https://github.com/rust-lang/rust-clippy/issues/9782
                        if e.hir_id == child_id && method.args.is_none() && let ty::Param(param_ty) = ty.kind() {
>>>>>>> 51ec465c
                            needless_borrow_impl_arg_position(
                                cx,
                                possible_borrowers,
                                parent,
                                i + 1,
                                *param_ty,
                                e,
                                precedence,
                                msrv,
                            )
                        } else {
                            ty_auto_deref_stability(
                                cx,
                                cx.tcx.erase_late_bound_regions(cx.tcx.fn_sig(id).input(i + 1)),
                                precedence,
                            )
                            .position_for_arg()
                        }
                    })
                },
                ExprKind::Field(child, name) if child.hir_id == e.hir_id => Some(Position::FieldAccess {
                    name: name.name,
                    of_union: is_union(cx.typeck_results(), child),
                }),
                ExprKind::Unary(UnOp::Deref, child) if child.hir_id == e.hir_id => Some(Position::Deref),
                ExprKind::Match(child, _, MatchSource::TryDesugar | MatchSource::AwaitDesugar)
                | ExprKind::Index(child, _)
                    if child.hir_id == e.hir_id =>
                {
                    Some(Position::Postfix)
                },
                _ if child_id == e.hir_id => {
                    precedence = parent.precedence().order();
                    None
                },
                _ => None,
            },
            _ => None,
        }
    })
    .unwrap_or(Position::Other(precedence));
    (position, adjustments)
}

fn is_union<'tcx>(typeck: &'tcx TypeckResults<'_>, path_expr: &'tcx Expr<'_>) -> bool {
    typeck
        .expr_ty_adjusted(path_expr)
        .ty_adt_def()
        .map_or(false, rustc_middle::ty::AdtDef::is_union)
}

fn closure_result_position<'tcx>(
    cx: &LateContext<'tcx>,
    closure: &'tcx Closure<'_>,
    ty: Ty<'tcx>,
    precedence: i8,
) -> Position {
    match closure.fn_decl.output {
        FnRetTy::Return(hir_ty) => {
            if let Some(sig) = ty_sig(cx, ty)
                && let Some(output) = sig.output()
            {
                binding_ty_auto_deref_stability(cx, hir_ty, precedence, output.bound_vars())
            } else {
                Position::Other(precedence)
            }
        },
        FnRetTy::DefaultReturn(_) => Position::Other(precedence),
    }
}

// Checks the stability of auto-deref when assigned to a binding with the given explicit type.
//
// e.g.
// let x = Box::new(Box::new(0u32));
// let y1: &Box<_> = x.deref();
// let y2: &Box<_> = &x;
//
// Here `y1` and `y2` would resolve to different types, so the type `&Box<_>` is not stable when
// switching to auto-dereferencing.
fn binding_ty_auto_deref_stability<'tcx>(
    cx: &LateContext<'tcx>,
    ty: &'tcx hir::Ty<'_>,
    precedence: i8,
    binder_args: &'tcx List<BoundVariableKind>,
) -> Position {
    let TyKind::Rptr(_, ty) = &ty.kind else {
        return Position::Other(precedence);
    };
    let mut ty = ty;

    loop {
        break match ty.ty.kind {
            TyKind::Rptr(_, ref ref_ty) => {
                ty = ref_ty;
                continue;
            },
            TyKind::Path(
                QPath::TypeRelative(_, path)
                | QPath::Resolved(
                    _,
                    Path {
                        segments: [.., path], ..
                    },
                ),
            ) => {
                if let Some(args) = path.args
                    && args.args.iter().any(|arg| match arg {
                        GenericArg::Infer(_) => true,
                        GenericArg::Type(ty) => ty_contains_infer(ty),
                        _ => false,
                    })
                {
                    Position::ReborrowStable(precedence)
                } else {
                    Position::DerefStable(
                        precedence,
                        cx.tcx
                            .erase_late_bound_regions(Binder::bind_with_vars(
                                cx.typeck_results().node_type(ty.ty.hir_id),
                                binder_args,
                            ))
                            .is_sized(cx.tcx, cx.param_env.without_caller_bounds()),
                    )
                }
            },
            TyKind::Slice(_) => Position::DerefStable(precedence, false),
            TyKind::Array(..) | TyKind::Ptr(_) | TyKind::BareFn(_) => Position::DerefStable(precedence, true),
            TyKind::Never
            | TyKind::Tup(_)
            | TyKind::Path(_) => Position::DerefStable(
                precedence,
                cx.tcx
                    .erase_late_bound_regions(Binder::bind_with_vars(
                        cx.typeck_results().node_type(ty.ty.hir_id),
                        binder_args,
                    ))
                    .is_sized(cx.tcx, cx.param_env.without_caller_bounds()),
            ),
            TyKind::OpaqueDef(..) | TyKind::Infer | TyKind::Typeof(..) | TyKind::TraitObject(..) | TyKind::Err => {
                Position::ReborrowStable(precedence)
            },
        };
    }
}

// Checks whether a type is inferred at some point.
// e.g. `_`, `Box<_>`, `[_]`
fn ty_contains_infer(ty: &hir::Ty<'_>) -> bool {
    struct V(bool);
    impl Visitor<'_> for V {
        fn visit_ty(&mut self, ty: &hir::Ty<'_>) {
            if self.0
                || matches!(
                    ty.kind,
                    TyKind::OpaqueDef(..) | TyKind::Infer | TyKind::Typeof(_) | TyKind::Err
                )
            {
                self.0 = true;
            } else {
                walk_ty(self, ty);
            }
        }

        fn visit_generic_arg(&mut self, arg: &GenericArg<'_>) {
            if self.0 || matches!(arg, GenericArg::Infer(_)) {
                self.0 = true;
            } else if let GenericArg::Type(ty) = arg {
                self.visit_ty(ty);
            }
        }
    }
    let mut v = V(false);
    v.visit_ty(ty);
    v.0
}

fn call_is_qualified(expr: &Expr<'_>) -> bool {
    if let ExprKind::Path(path) = &expr.kind {
        match path {
            QPath::Resolved(_, path) => path.segments.last().map_or(false, |segment| segment.args.is_some()),
            QPath::TypeRelative(_, segment) => segment.args.is_some(),
            QPath::LangItem(..) => false,
        }
    } else {
        false
    }
}

// Checks whether:
// * child is an expression of the form `&e` in an argument position requiring an `impl Trait`
// * `e`'s type implements `Trait` and is copyable
// If the conditions are met, returns `Some(Position::ImplArg(..))`; otherwise, returns `None`.
//   The "is copyable" condition is to avoid the case where removing the `&` means `e` would have to
// be moved, but it cannot be.
<<<<<<< HEAD
#[expect(clippy::too_many_arguments)]
=======
#[expect(clippy::too_many_arguments, clippy::too_many_lines)]
>>>>>>> 51ec465c
fn needless_borrow_impl_arg_position<'tcx>(
    cx: &LateContext<'tcx>,
    possible_borrowers: &mut Vec<(LocalDefId, PossibleBorrowerMap<'tcx, 'tcx>)>,
    parent: &Expr<'tcx>,
    arg_index: usize,
    param_ty: ParamTy,
    mut expr: &Expr<'tcx>,
    precedence: i8,
    msrv: Option<RustcVersion>,
) -> Position {
    let destruct_trait_def_id = cx.tcx.lang_items().destruct_trait();
    let sized_trait_def_id = cx.tcx.lang_items().sized_trait();

    let Some(callee_def_id) = fn_def_id(cx, parent) else { return Position::Other(precedence) };
    let fn_sig = cx.tcx.fn_sig(callee_def_id).skip_binder();
    let substs_with_expr_ty = cx
        .typeck_results()
        .node_substs(if let ExprKind::Call(callee, _) = parent.kind {
            callee.hir_id
        } else {
            parent.hir_id
        });

    let predicates = cx.tcx.param_env(callee_def_id).caller_bounds();
    let projection_predicates = predicates
        .iter()
        .filter_map(|predicate| {
            if let PredicateKind::Projection(projection_predicate) = predicate.kind().skip_binder() {
                Some(projection_predicate)
            } else {
                None
            }
        })
        .collect::<Vec<_>>();

    let mut trait_with_ref_mut_self_method = false;

    // If no traits were found, or only the `Destruct`, `Sized`, or `Any` traits were found, return.
    if predicates
        .iter()
        .filter_map(|predicate| {
            if let PredicateKind::Trait(trait_predicate) = predicate.kind().skip_binder()
                && trait_predicate.self_ty() == param_ty.to_ty(cx.tcx)
            {
                Some(trait_predicate.trait_ref.def_id)
            } else {
                None
            }
        })
        .inspect(|trait_def_id| {
            trait_with_ref_mut_self_method |= has_ref_mut_self_method(cx, *trait_def_id);
        })
        .all(|trait_def_id| {
            Some(trait_def_id) == destruct_trait_def_id
                || Some(trait_def_id) == sized_trait_def_id
                || cx.tcx.is_diagnostic_item(sym::Any, trait_def_id)
        })
    {
        return Position::Other(precedence);
    }

    // See:
    // - https://github.com/rust-lang/rust-clippy/pull/9674#issuecomment-1289294201
    // - https://github.com/rust-lang/rust-clippy/pull/9674#issuecomment-1292225232
    if projection_predicates
        .iter()
        .any(|projection_predicate| is_mixed_projection_predicate(cx, callee_def_id, projection_predicate))
    {
        return Position::Other(precedence);
    }

    // `substs_with_referent_ty` can be constructed outside of `check_referent` because the same
    // elements are modified each time `check_referent` is called.
    let mut substs_with_referent_ty = substs_with_expr_ty.to_vec();

    let mut check_reference_and_referent = |reference, referent| {
        let referent_ty = cx.typeck_results().expr_ty(referent);

        if !is_copy(cx, referent_ty)
            && (referent_ty.has_significant_drop(cx.tcx, cx.param_env)
                || !referent_used_exactly_once(cx, possible_borrowers, reference))
        {
            return false;
        }

        // https://github.com/rust-lang/rust-clippy/pull/9136#pullrequestreview-1037379321
        if trait_with_ref_mut_self_method && !matches!(referent_ty.kind(), ty::Ref(_, _, Mutability::Mut)) {
            return false;
        }

        if !replace_types(
            cx,
            param_ty,
            referent_ty,
            fn_sig,
            arg_index,
            &projection_predicates,
            &mut substs_with_referent_ty,
        ) {
            return false;
        }

        predicates.iter().all(|predicate| {
            if let PredicateKind::Trait(trait_predicate) = predicate.kind().skip_binder()
                && cx.tcx.is_diagnostic_item(sym::IntoIterator, trait_predicate.trait_ref.def_id)
                && let ty::Param(param_ty) = trait_predicate.self_ty().kind()
                && let GenericArgKind::Type(ty) = substs_with_referent_ty[param_ty.index as usize].unpack()
                && ty.is_array()
                && !meets_msrv(msrv, msrvs::ARRAY_INTO_ITERATOR)
            {
                return false;
            }

            let predicate = EarlyBinder(predicate).subst(cx.tcx, &substs_with_referent_ty);
            let obligation = Obligation::new(cx.tcx, ObligationCause::dummy(), cx.param_env, predicate);
            let infcx = cx.tcx.infer_ctxt().build();
            infcx.predicate_must_hold_modulo_regions(&obligation)
        })
    };

    let mut needless_borrow = false;
    while let ExprKind::AddrOf(_, _, referent) = expr.kind {
        if !check_reference_and_referent(expr, referent) {
            break;
        }
        expr = referent;
        needless_borrow = true;
    }

    if needless_borrow {
        Position::ImplArg(expr.hir_id)
    } else {
        Position::Other(precedence)
    }
}

fn has_ref_mut_self_method(cx: &LateContext<'_>, trait_def_id: DefId) -> bool {
    cx.tcx
        .associated_items(trait_def_id)
        .in_definition_order()
        .any(|assoc_item| {
            if assoc_item.fn_has_self_parameter {
                let self_ty = cx.tcx.fn_sig(assoc_item.def_id).skip_binder().inputs()[0];
                matches!(self_ty.kind(), ty::Ref(_, _, Mutability::Mut))
            } else {
                false
            }
        })
}

<<<<<<< HEAD
=======
fn is_mixed_projection_predicate<'tcx>(
    cx: &LateContext<'tcx>,
    callee_def_id: DefId,
    projection_predicate: &ProjectionPredicate<'tcx>,
) -> bool {
    let generics = cx.tcx.generics_of(callee_def_id);
    // The predicate requires the projected type to equal a type parameter from the parent context.
    if let Some(term_ty) = projection_predicate.term.ty()
        && let ty::Param(term_param_ty) = term_ty.kind()
        && (term_param_ty.index as usize) < generics.parent_count
    {
        // The inner-most self type is a type parameter from the current function.
        let mut projection_ty = projection_predicate.projection_ty;
        loop {
            match projection_ty.self_ty().kind() {
                ty::Projection(inner_projection_ty) => {
                    projection_ty = *inner_projection_ty;
                }
                ty::Param(param_ty) => {
                    return (param_ty.index as usize) >= generics.parent_count;
                }
                _ => {
                    return false;
                }
            }
        }
    } else {
        false
    }
}

>>>>>>> 51ec465c
fn referent_used_exactly_once<'tcx>(
    cx: &LateContext<'tcx>,
    possible_borrowers: &mut Vec<(LocalDefId, PossibleBorrowerMap<'tcx, 'tcx>)>,
    reference: &Expr<'tcx>,
) -> bool {
    let mir = enclosing_mir(cx.tcx, reference.hir_id);
    if let Some(local) = expr_local(cx.tcx, reference)
        && let [location] = *local_assignments(mir, local).as_slice()
        && let Some(statement) = mir.basic_blocks[location.block].statements.get(location.statement_index)
        && let StatementKind::Assign(box (_, Rvalue::Ref(_, _, place))) = statement.kind
        && !place.has_deref()
<<<<<<< HEAD
=======
        // Ensure not in a loop (https://github.com/rust-lang/rust-clippy/issues/9710)
        && TriColorDepthFirstSearch::new(&mir.basic_blocks).run_from(location.block, &mut CycleDetector).is_none()
>>>>>>> 51ec465c
    {
        let body_owner_local_def_id = cx.tcx.hir().enclosing_body_owner(reference.hir_id);
        if possible_borrowers
            .last()
            .map_or(true, |&(local_def_id, _)| local_def_id != body_owner_local_def_id)
        {
            possible_borrowers.push((body_owner_local_def_id, PossibleBorrowerMap::new(cx, mir)));
        }
        let possible_borrower = &mut possible_borrowers.last_mut().unwrap().1;
        // If `only_borrowers` were used here, the `copyable_iterator::warn` test would fail. The reason is
        // that `PossibleBorrowerVisitor::visit_terminator` considers `place.local` a possible borrower of
        // itself. See the comment in that method for an explanation as to why.
        possible_borrower.bounded_borrowers(&[local], &[local, place.local], place.local, location)
            && used_exactly_once(mir, place.local).unwrap_or(false)
    } else {
        false
    }
}

// Iteratively replaces `param_ty` with `new_ty` in `substs`, and similarly for each resulting
// projected type that is a type parameter. Returns `false` if replacing the types would have an
// effect on the function signature beyond substituting `new_ty` for `param_ty`.
// See: https://github.com/rust-lang/rust-clippy/pull/9136#discussion_r927212757
fn replace_types<'tcx>(
    cx: &LateContext<'tcx>,
    param_ty: ParamTy,
    new_ty: Ty<'tcx>,
    fn_sig: FnSig<'tcx>,
    arg_index: usize,
    projection_predicates: &[ProjectionPredicate<'tcx>],
    substs: &mut [ty::GenericArg<'tcx>],
) -> bool {
    let mut replaced = BitSet::new_empty(substs.len());

    let mut deque = VecDeque::with_capacity(substs.len());
    deque.push_back((param_ty, new_ty));

    while let Some((param_ty, new_ty)) = deque.pop_front() {
        // If `replaced.is_empty()`, then `param_ty` and `new_ty` are those initially passed in.
        if !fn_sig
            .inputs_and_output
            .iter()
            .enumerate()
            .all(|(i, ty)| (replaced.is_empty() && i == arg_index) || !ty.contains(param_ty.to_ty(cx.tcx)))
        {
            return false;
        }

        substs[param_ty.index as usize] = ty::GenericArg::from(new_ty);

        // The `replaced.insert(...)` check provides some protection against infinite loops.
        if replaced.insert(param_ty.index) {
            for projection_predicate in projection_predicates {
                if projection_predicate.projection_ty.self_ty() == param_ty.to_ty(cx.tcx)
                    && let Some(term_ty) = projection_predicate.term.ty()
                    && let ty::Param(term_param_ty) = term_ty.kind()
                {
                    let item_def_id = projection_predicate.projection_ty.item_def_id;
                    let assoc_item = cx.tcx.associated_item(item_def_id);
                    let projection = cx.tcx
                        .mk_projection(assoc_item.def_id, cx.tcx.mk_substs_trait(new_ty, &[]));

                    if let Ok(projected_ty) = cx.tcx.try_normalize_erasing_regions(cx.param_env, projection)
                        && substs[term_param_ty.index as usize] != ty::GenericArg::from(projected_ty)
                    {
                        deque.push_back((*term_param_ty, projected_ty));
                    }
                }
            }
        }
    }

    true
}

struct TyPosition<'tcx> {
    position: Position,
    ty: Option<Ty<'tcx>>,
}
impl From<Position> for TyPosition<'_> {
    fn from(position: Position) -> Self {
        Self { position, ty: None }
    }
}
impl<'tcx> TyPosition<'tcx> {
    fn new_deref_stable_for_result(precedence: i8, ty: Ty<'tcx>) -> Self {
        Self {
            position: Position::ReborrowStable(precedence),
            ty: Some(ty),
        }
    }
    fn position_for_result(self, cx: &LateContext<'tcx>) -> Position {
        match (self.position, self.ty) {
            (Position::ReborrowStable(precedence), Some(ty)) => {
                Position::DerefStable(precedence, ty.is_sized(cx.tcx, cx.param_env))
            },
            (position, _) => position,
        }
    }
    fn position_for_arg(self) -> Position {
        self.position
    }
}

// Checks whether a type is stable when switching to auto dereferencing,
fn ty_auto_deref_stability<'tcx>(cx: &LateContext<'tcx>, ty: Ty<'tcx>, precedence: i8) -> TyPosition<'tcx> {
    let ty::Ref(_, mut ty, _) = *ty.kind() else {
        return Position::Other(precedence).into();
    };

    loop {
        break match *ty.kind() {
            ty::Ref(_, ref_ty, _) => {
                ty = ref_ty;
                continue;
            },
            ty::Param(_) => TyPosition::new_deref_stable_for_result(precedence, ty),
            ty::Projection(_) if ty.has_non_region_param() => TyPosition::new_deref_stable_for_result(precedence, ty),
            ty::Infer(_) | ty::Error(_) | ty::Bound(..) | ty::Opaque(..) | ty::Placeholder(_) | ty::Dynamic(..) => {
                Position::ReborrowStable(precedence).into()
            },
            ty::Adt(..) if ty.has_placeholders() || ty.has_opaque_types() => {
                Position::ReborrowStable(precedence).into()
            },
            ty::Adt(_, substs) if substs.has_non_region_param() => {
                TyPosition::new_deref_stable_for_result(precedence, ty)
            },
            ty::Bool
            | ty::Char
            | ty::Int(_)
            | ty::Uint(_)
            | ty::Array(..)
            | ty::Float(_)
            | ty::RawPtr(..)
            | ty::FnPtr(_) => Position::DerefStable(precedence, true).into(),
            ty::Str | ty::Slice(..) => Position::DerefStable(precedence, false).into(),
            ty::Adt(..)
            | ty::Foreign(_)
            | ty::FnDef(..)
            | ty::Generator(..)
            | ty::GeneratorWitness(..)
            | ty::Closure(..)
            | ty::Never
            | ty::Tuple(_)
            | ty::Projection(_) => Position::DerefStable(
                precedence,
                ty.is_sized(cx.tcx, cx.param_env.without_caller_bounds()),
            )
            .into(),
        };
    }
}

fn ty_contains_field(ty: Ty<'_>, name: Symbol) -> bool {
    if let ty::Adt(adt, _) = *ty.kind() {
        adt.is_struct() && adt.all_fields().any(|f| f.name == name)
    } else {
        false
    }
}

#[expect(clippy::needless_pass_by_value, clippy::too_many_lines)]
fn report<'tcx>(cx: &LateContext<'tcx>, expr: &'tcx Expr<'_>, state: State, data: StateData) {
    match state {
        State::DerefMethod {
            ty_changed_count,
            is_final_ufcs,
            target_mut,
        } => {
            let mut app = Applicability::MachineApplicable;
            let (expr_str, expr_is_macro_call) = snippet_with_context(cx, expr.span, data.span.ctxt(), "..", &mut app);
            let ty = cx.typeck_results().expr_ty(expr);
            let (_, ref_count) = peel_mid_ty_refs(ty);
            let deref_str = if ty_changed_count >= ref_count && ref_count != 0 {
                // a deref call changing &T -> &U requires two deref operators the first time
                // this occurs. One to remove the reference, a second to call the deref impl.
                "*".repeat(ty_changed_count + 1)
            } else {
                "*".repeat(ty_changed_count)
            };
            let addr_of_str = if ty_changed_count < ref_count {
                // Check if a reborrow from &mut T -> &T is required.
                if target_mut == Mutability::Not && matches!(ty.kind(), ty::Ref(_, _, Mutability::Mut)) {
                    "&*"
                } else {
                    ""
                }
            } else if target_mut == Mutability::Mut {
                "&mut "
            } else {
                "&"
            };

            let expr_str = if !expr_is_macro_call && is_final_ufcs && expr.precedence().order() < PREC_PREFIX {
                format!("({expr_str})")
            } else {
                expr_str.into_owned()
            };

            span_lint_and_sugg(
                cx,
                EXPLICIT_DEREF_METHODS,
                data.span,
                match target_mut {
                    Mutability::Not => "explicit `deref` method call",
                    Mutability::Mut => "explicit `deref_mut` method call",
                },
                "try this",
                format!("{addr_of_str}{deref_str}{expr_str}"),
                app,
            );
        },
        State::DerefedBorrow(state) => {
            let mut app = Applicability::MachineApplicable;
            let snip_expr = state.snip_expr.map_or(expr, |hir_id| cx.tcx.hir().expect_expr(hir_id));
            let (snip, snip_is_macro) = snippet_with_context(cx, snip_expr.span, data.span.ctxt(), "..", &mut app);
            span_lint_hir_and_then(cx, NEEDLESS_BORROW, data.hir_id, data.span, state.msg, |diag| {
                let calls_field = matches!(expr.kind, ExprKind::Field(..)) && matches!(data.position, Position::Callee);
                let sugg = if !snip_is_macro
                    && !has_enclosing_paren(&snip)
                    && (expr.precedence().order() < data.position.precedence() || calls_field)
                {
                    format!("({snip})")
                } else {
                    snip.into()
                };
                diag.span_suggestion(data.span, "change this to", sugg, app);
            });
        },
        State::ExplicitDeref { mutability } => {
            if matches!(
                expr.kind,
                ExprKind::Block(..)
                    | ExprKind::ConstBlock(_)
                    | ExprKind::If(..)
                    | ExprKind::Loop(..)
                    | ExprKind::Match(..)
            ) && matches!(data.position, Position::DerefStable(_, true))
            {
                // Rustc bug: auto deref doesn't work on block expression when targeting sized types.
                return;
            }

            let (prefix, precedence) = if let Some(mutability) = mutability
                && !cx.typeck_results().expr_ty(expr).is_ref()
            {
                let prefix = match mutability {
                    Mutability::Not => "&",
                    Mutability::Mut => "&mut ",
                };
                (prefix, 0)
            } else {
                ("", data.position.precedence())
            };
            span_lint_hir_and_then(
                cx,
                EXPLICIT_AUTO_DEREF,
                data.hir_id,
                data.span,
                "deref which would be done by auto-deref",
                |diag| {
                    let mut app = Applicability::MachineApplicable;
                    let (snip, snip_is_macro) = snippet_with_context(cx, expr.span, data.span.ctxt(), "..", &mut app);
                    let sugg =
                        if !snip_is_macro && expr.precedence().order() < precedence && !has_enclosing_paren(&snip) {
                            format!("{prefix}({snip})")
                        } else {
                            format!("{prefix}{snip}")
                        };
                    diag.span_suggestion(data.span, "try this", sugg, app);
                },
            );
        },
        State::ExplicitDerefField { .. } => {
            if matches!(
                expr.kind,
                ExprKind::Block(..)
                    | ExprKind::ConstBlock(_)
                    | ExprKind::If(..)
                    | ExprKind::Loop(..)
                    | ExprKind::Match(..)
            ) && matches!(data.position, Position::DerefStable(_, true))
            {
                // Rustc bug: auto deref doesn't work on block expression when targeting sized types.
                return;
            }

            span_lint_hir_and_then(
                cx,
                EXPLICIT_AUTO_DEREF,
                data.hir_id,
                data.span,
                "deref which would be done by auto-deref",
                |diag| {
                    let mut app = Applicability::MachineApplicable;
                    let snip = snippet_with_context(cx, expr.span, data.span.ctxt(), "..", &mut app).0;
                    diag.span_suggestion(data.span, "try this", snip.into_owned(), app);
                },
            );
        },
        State::Borrow { .. } | State::Reborrow { .. } => (),
    }
}

impl<'tcx> Dereferencing<'tcx> {
    fn check_local_usage(&mut self, cx: &LateContext<'tcx>, e: &Expr<'tcx>, local: HirId) {
        if let Some(outer_pat) = self.ref_locals.get_mut(&local) {
            if let Some(pat) = outer_pat {
                // Check for auto-deref
                if !matches!(
                    cx.typeck_results().expr_adjustments(e),
                    [
                        Adjustment {
                            kind: Adjust::Deref(_),
                            ..
                        },
                        Adjustment {
                            kind: Adjust::Deref(_),
                            ..
                        },
                        ..
                    ]
                ) {
                    match get_parent_expr(cx, e) {
                        // Field accesses are the same no matter the number of references.
                        Some(Expr {
                            kind: ExprKind::Field(..),
                            ..
                        }) => (),
                        Some(&Expr {
                            span,
                            kind: ExprKind::Unary(UnOp::Deref, _),
                            ..
                        }) if !span.from_expansion() => {
                            // Remove explicit deref.
                            let snip = snippet_with_context(cx, e.span, span.ctxt(), "..", &mut pat.app).0;
                            pat.replacements.push((span, snip.into()));
                        },
                        Some(parent) if !parent.span.from_expansion() => {
                            // Double reference might be needed at this point.
                            if parent.precedence().order() == PREC_POSTFIX {
                                // Parentheses would be needed here, don't lint.
                                *outer_pat = None;
                            } else {
                                pat.always_deref = false;
                                let snip = snippet_with_context(cx, e.span, parent.span.ctxt(), "..", &mut pat.app).0;
                                pat.replacements.push((e.span, format!("&{snip}")));
                            }
                        },
                        _ if !e.span.from_expansion() => {
                            // Double reference might be needed at this point.
                            pat.always_deref = false;
                            let snip = snippet_with_applicability(cx, e.span, "..", &mut pat.app);
                            pat.replacements.push((e.span, format!("&{snip}")));
                        },
                        // Edge case for macros. The span of the identifier will usually match the context of the
                        // binding, but not if the identifier was created in a macro. e.g. `concat_idents` and proc
                        // macros
                        _ => *outer_pat = None,
                    }
                }
            }
        }
    }
}<|MERGE_RESOLUTION|>--- conflicted
+++ resolved
@@ -805,29 +805,6 @@
                     .position(|arg| arg.hir_id == child_id)
                     .zip(expr_sig(cx, func))
                     .and_then(|(i, sig)| {
-<<<<<<< HEAD
-                        sig.input_with_hir(i).map(|(hir_ty, ty)| match hir_ty {
-                            // Type inference for closures can depend on how they're called. Only go by the explicit
-                            // types here.
-                            Some(hir_ty) => binding_ty_auto_deref_stability(cx, hir_ty, precedence, ty.bound_vars()),
-                            None => {
-                                if let ty::Param(param_ty) = ty.skip_binder().kind() {
-                                    needless_borrow_impl_arg_position(
-                                        cx,
-                                        possible_borrowers,
-                                        parent,
-                                        i,
-                                        *param_ty,
-                                        e,
-                                        precedence,
-                                        msrv,
-                                    )
-                                } else {
-                                    ty_auto_deref_stability(cx, cx.tcx.erase_late_bound_regions(ty), precedence)
-                                        .position_for_arg()
-                                }
-                            },
-=======
                         sig.input_with_hir(i).map(|(hir_ty, ty)| {
                             match hir_ty {
                                 // Type inference for closures can depend on how they're called. Only go by the explicit
@@ -858,7 +835,6 @@
                                     }
                                 },
                             }
->>>>>>> 51ec465c
                         })
                     }),
                 ExprKind::MethodCall(method, receiver, args, _) => {
@@ -899,13 +875,9 @@
                     }
                     args.iter().position(|arg| arg.hir_id == child_id).map(|i| {
                         let ty = cx.tcx.fn_sig(id).skip_binder().inputs()[i + 1];
-<<<<<<< HEAD
-                        if let ty::Param(param_ty) = ty.kind() {
-=======
                         // `e.hir_id == child_id` for https://github.com/rust-lang/rust-clippy/issues/9739
                         // `method.args.is_none()` for https://github.com/rust-lang/rust-clippy/issues/9782
                         if e.hir_id == child_id && method.args.is_none() && let ty::Param(param_ty) = ty.kind() {
->>>>>>> 51ec465c
                             needless_borrow_impl_arg_position(
                                 cx,
                                 possible_borrowers,
@@ -1101,11 +1073,7 @@
 // If the conditions are met, returns `Some(Position::ImplArg(..))`; otherwise, returns `None`.
 //   The "is copyable" condition is to avoid the case where removing the `&` means `e` would have to
 // be moved, but it cannot be.
-<<<<<<< HEAD
-#[expect(clippy::too_many_arguments)]
-=======
 #[expect(clippy::too_many_arguments, clippy::too_many_lines)]
->>>>>>> 51ec465c
 fn needless_borrow_impl_arg_position<'tcx>(
     cx: &LateContext<'tcx>,
     possible_borrowers: &mut Vec<(LocalDefId, PossibleBorrowerMap<'tcx, 'tcx>)>,
@@ -1148,7 +1116,7 @@
         .iter()
         .filter_map(|predicate| {
             if let PredicateKind::Trait(trait_predicate) = predicate.kind().skip_binder()
-                && trait_predicate.self_ty() == param_ty.to_ty(cx.tcx)
+                && trait_predicate.trait_ref.self_ty() == param_ty.to_ty(cx.tcx)
             {
                 Some(trait_predicate.trait_ref.def_id)
             } else {
@@ -1256,8 +1224,6 @@
         })
 }
 
-<<<<<<< HEAD
-=======
 fn is_mixed_projection_predicate<'tcx>(
     cx: &LateContext<'tcx>,
     callee_def_id: DefId,
@@ -1289,7 +1255,6 @@
     }
 }
 
->>>>>>> 51ec465c
 fn referent_used_exactly_once<'tcx>(
     cx: &LateContext<'tcx>,
     possible_borrowers: &mut Vec<(LocalDefId, PossibleBorrowerMap<'tcx, 'tcx>)>,
@@ -1301,11 +1266,8 @@
         && let Some(statement) = mir.basic_blocks[location.block].statements.get(location.statement_index)
         && let StatementKind::Assign(box (_, Rvalue::Ref(_, _, place))) = statement.kind
         && !place.has_deref()
-<<<<<<< HEAD
-=======
         // Ensure not in a loop (https://github.com/rust-lang/rust-clippy/issues/9710)
         && TriColorDepthFirstSearch::new(&mir.basic_blocks).run_from(location.block, &mut CycleDetector).is_none()
->>>>>>> 51ec465c
     {
         let body_owner_local_def_id = cx.tcx.hir().enclosing_body_owner(reference.hir_id);
         if possible_borrowers
@@ -1450,11 +1412,9 @@
             | ty::Closure(..)
             | ty::Never
             | ty::Tuple(_)
-            | ty::Projection(_) => Position::DerefStable(
-                precedence,
-                ty.is_sized(cx.tcx, cx.param_env.without_caller_bounds()),
-            )
-            .into(),
+            | ty::Projection(_) => {
+                Position::DerefStable(precedence, ty.is_sized(cx.tcx, cx.param_env.without_caller_bounds())).into()
+            },
         };
     }
 }

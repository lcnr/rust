--- conflicted
+++ resolved
@@ -172,11 +172,7 @@
             expr.span,
             "logarithm for bases 2, 10 and e can be computed more accurately",
             "consider using",
-<<<<<<< HEAD
             format!("{}.{}()", Sugg::hir(cx, receiver, "..").maybe_par(), method),
-=======
-            format!("{}.{}()", Sugg::hir(cx, &args[0], "..").maybe_par(), method),
->>>>>>> 1f92c9dc
             Applicability::MachineApplicable,
         );
     }
@@ -241,32 +237,12 @@
 
 fn check_powf(cx: &LateContext<'_>, expr: &Expr<'_>, receiver: &Expr<'_>, args: &[Expr<'_>]) {
     // Check receiver
-<<<<<<< HEAD
     if let Some((value, _)) = constant(cx, cx.typeck_results(), receiver) {
-        let method = if F32(f32_consts::E) == value || F64(f64_consts::E) == value {
-            "exp"
-=======
-    if let Some((value, _)) = constant(cx, cx.typeck_results(), &args[0]) {
         if let Some(method) = if F32(f32_consts::E) == value || F64(f64_consts::E) == value {
             Some("exp")
->>>>>>> 1f92c9dc
         } else if F32(2.0) == value || F64(2.0) == value {
             Some("exp2")
         } else {
-<<<<<<< HEAD
-            return;
-        };
-
-        span_lint_and_sugg(
-            cx,
-            SUBOPTIMAL_FLOPS,
-            expr.span,
-            "exponent for bases 2 and e can be computed more accurately",
-            "consider using",
-            format!("{}.{}()", prepare_receiver_sugg(cx, &args[0]), method),
-            Applicability::MachineApplicable,
-        );
-=======
             None
         } {
             span_lint_and_sugg(
@@ -275,11 +251,10 @@
                 expr.span,
                 "exponent for bases 2 and e can be computed more accurately",
                 "consider using",
-                format!("{}.{}()", prepare_receiver_sugg(cx, &args[1]), method),
+                format!("{}.{}()", prepare_receiver_sugg(cx, &args[0]), method),
                 Applicability::MachineApplicable,
             );
         }
->>>>>>> 1f92c9dc
     }
 
     // Check argument
@@ -288,21 +263,13 @@
             (
                 SUBOPTIMAL_FLOPS,
                 "square-root of a number can be computed more efficiently and accurately",
-<<<<<<< HEAD
                 format!("{}.sqrt()", Sugg::hir(cx, receiver, "..").maybe_par()),
-=======
-                format!("{}.sqrt()", Sugg::hir(cx, &args[0], "..").maybe_par()),
->>>>>>> 1f92c9dc
             )
         } else if F32(1.0 / 3.0) == value || F64(1.0 / 3.0) == value {
             (
                 IMPRECISE_FLOPS,
                 "cube-root of a number can be computed more accurately",
-<<<<<<< HEAD
                 format!("{}.cbrt()", Sugg::hir(cx, receiver, "..").maybe_par()),
-=======
-                format!("{}.cbrt()", Sugg::hir(cx, &args[0], "..").maybe_par()),
->>>>>>> 1f92c9dc
             )
         } else if let Some(exponent) = get_integer_from_float_constant(&value) {
             (
@@ -310,11 +277,7 @@
                 "exponentiation with integer powers can be computed more efficiently",
                 format!(
                     "{}.powi({})",
-<<<<<<< HEAD
                     Sugg::hir(cx, receiver, "..").maybe_par(),
-=======
-                    Sugg::hir(cx, &args[0], "..").maybe_par(),
->>>>>>> 1f92c9dc
                     numeric_literal::format(&exponent.to_string(), None, false)
                 ),
             )
@@ -365,13 +328,8 @@
                         "consider using",
                         format!(
                             "{}.mul_add({}, {})",
-<<<<<<< HEAD
                             Sugg::hir(cx, receiver, "..").maybe_par(),
                             Sugg::hir(cx, receiver, ".."),
-=======
-                            Sugg::hir(cx, &args[0], "..").maybe_par(),
-                            Sugg::hir(cx, &args[0], ".."),
->>>>>>> 1f92c9dc
                             Sugg::hir(cx, other_addend, ".."),
                         ),
                         Applicability::MachineApplicable,

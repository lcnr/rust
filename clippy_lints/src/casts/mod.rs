mod cast_abs_to_unsigned;
mod cast_enum_constructor;
mod cast_lossless;
mod cast_possible_truncation;
mod cast_possible_wrap;
mod cast_precision_loss;
mod cast_ptr_alignment;
mod cast_ref_to_mut;
mod cast_sign_loss;
mod cast_slice_different_sizes;
mod char_lit_as_u8;
mod fn_to_numeric_cast;
mod fn_to_numeric_cast_any;
mod fn_to_numeric_cast_with_truncation;
mod ptr_as_ptr;
mod unnecessary_cast;
mod utils;

use clippy_utils::is_hir_ty_cfg_dependant;
use rustc_hir::{Expr, ExprKind};
use rustc_lint::{LateContext, LateLintPass, LintContext};
use rustc_middle::lint::in_external_macro;
use rustc_semver::RustcVersion;
use rustc_session::{declare_tool_lint, impl_lint_pass};

declare_clippy_lint! {
    /// ### What it does
    /// Checks for casts from any numerical to a float type where
    /// the receiving type cannot store all values from the original type without
    /// rounding errors. This possible rounding is to be expected, so this lint is
    /// `Allow` by default.
    ///
    /// Basically, this warns on casting any integer with 32 or more bits to `f32`
    /// or any 64-bit integer to `f64`.
    ///
    /// ### Why is this bad?
    /// It's not bad at all. But in some applications it can be
    /// helpful to know where precision loss can take place. This lint can help find
    /// those places in the code.
    ///
    /// ### Example
    /// ```rust
    /// let x = u64::MAX;
    /// x as f64;
    /// ```
    #[clippy::version = "pre 1.29.0"]
    pub CAST_PRECISION_LOSS,
    pedantic,
    "casts that cause loss of precision, e.g., `x as f32` where `x: u64`"
}

declare_clippy_lint! {
    /// ### What it does
    /// Checks for casts from a signed to an unsigned numerical
    /// type. In this case, negative values wrap around to large positive values,
    /// which can be quite surprising in practice. However, as the cast works as
    /// defined, this lint is `Allow` by default.
    ///
    /// ### Why is this bad?
    /// Possibly surprising results. You can activate this lint
    /// as a one-time check to see where numerical wrapping can arise.
    ///
    /// ### Example
    /// ```rust
    /// let y: i8 = -1;
    /// y as u128; // will return 18446744073709551615
    /// ```
    #[clippy::version = "pre 1.29.0"]
    pub CAST_SIGN_LOSS,
    pedantic,
    "casts from signed types to unsigned types, e.g., `x as u32` where `x: i32`"
}

declare_clippy_lint! {
    /// ### What it does
    /// Checks for casts between numerical types that may
    /// truncate large values. This is expected behavior, so the cast is `Allow` by
    /// default.
    ///
    /// ### Why is this bad?
    /// In some problem domains, it is good practice to avoid
    /// truncation. This lint can be activated to help assess where additional
    /// checks could be beneficial.
    ///
    /// ### Example
    /// ```rust
    /// fn as_u8(x: u64) -> u8 {
    ///     x as u8
    /// }
    /// ```
    #[clippy::version = "pre 1.29.0"]
    pub CAST_POSSIBLE_TRUNCATION,
    pedantic,
    "casts that may cause truncation of the value, e.g., `x as u8` where `x: u32`, or `x as i32` where `x: f32`"
}

declare_clippy_lint! {
    /// ### What it does
    /// Checks for casts from an unsigned type to a signed type of
    /// the same size. Performing such a cast is a 'no-op' for the compiler,
    /// i.e., nothing is changed at the bit level, and the binary representation of
    /// the value is reinterpreted. This can cause wrapping if the value is too big
    /// for the target signed type. However, the cast works as defined, so this lint
    /// is `Allow` by default.
    ///
    /// ### Why is this bad?
    /// While such a cast is not bad in itself, the results can
    /// be surprising when this is not the intended behavior, as demonstrated by the
    /// example below.
    ///
    /// ### Example
    /// ```rust
    /// u32::MAX as i32; // will yield a value of `-1`
    /// ```
    #[clippy::version = "pre 1.29.0"]
    pub CAST_POSSIBLE_WRAP,
    pedantic,
    "casts that may cause wrapping around the value, e.g., `x as i32` where `x: u32` and `x > i32::MAX`"
}

declare_clippy_lint! {
    /// ### What it does
    /// Checks for casts between numerical types that may
    /// be replaced by safe conversion functions.
    ///
    /// ### Why is this bad?
    /// Rust's `as` keyword will perform many kinds of
    /// conversions, including silently lossy conversions. Conversion functions such
    /// as `i32::from` will only perform lossless conversions. Using the conversion
    /// functions prevents conversions from turning into silent lossy conversions if
    /// the types of the input expressions ever change, and make it easier for
    /// people reading the code to know that the conversion is lossless.
    ///
    /// ### Example
    /// ```rust
    /// fn as_u64(x: u8) -> u64 {
    ///     x as u64
    /// }
    /// ```
    ///
    /// Using `::from` would look like this:
    ///
    /// ```rust
    /// fn as_u64(x: u8) -> u64 {
    ///     u64::from(x)
    /// }
    /// ```
    #[clippy::version = "pre 1.29.0"]
    pub CAST_LOSSLESS,
    pedantic,
    "casts using `as` that are known to be lossless, e.g., `x as u64` where `x: u8`"
}

declare_clippy_lint! {
    /// ### What it does
    /// Checks for casts to the same type, casts of int literals to integer types
    /// and casts of float literals to float types.
    ///
    /// ### Why is this bad?
    /// It's just unnecessary.
    ///
    /// ### Example
    /// ```rust
    /// let _ = 2i32 as i32;
    /// let _ = 0.5 as f32;
    /// ```
    ///
    /// Better:
    ///
    /// ```rust
    /// let _ = 2_i32;
    /// let _ = 0.5_f32;
    /// ```
    #[clippy::version = "pre 1.29.0"]
    pub UNNECESSARY_CAST,
    complexity,
    "cast to the same type, e.g., `x as i32` where `x: i32`"
}

declare_clippy_lint! {
    /// ### What it does
    /// Checks for casts, using `as` or `pointer::cast`,
    /// from a less-strictly-aligned pointer to a more-strictly-aligned pointer
    ///
    /// ### Why is this bad?
    /// Dereferencing the resulting pointer may be undefined
    /// behavior.
    ///
    /// ### Known problems
    /// Using `std::ptr::read_unaligned` and `std::ptr::write_unaligned` or similar
    /// on the resulting pointer is fine. Is over-zealous: Casts with manual alignment checks or casts like
    /// u64-> u8 -> u16 can be fine. Miri is able to do a more in-depth analysis.
    ///
    /// ### Example
    /// ```rust
    /// let _ = (&1u8 as *const u8) as *const u16;
    /// let _ = (&mut 1u8 as *mut u8) as *mut u16;
    ///
    /// (&1u8 as *const u8).cast::<u16>();
    /// (&mut 1u8 as *mut u8).cast::<u16>();
    /// ```
    #[clippy::version = "pre 1.29.0"]
    pub CAST_PTR_ALIGNMENT,
    pedantic,
    "cast from a pointer to a more-strictly-aligned pointer"
}

declare_clippy_lint! {
    /// ### What it does
    /// Checks for casts of function pointers to something other than usize
    ///
    /// ### Why is this bad?
    /// Casting a function pointer to anything other than usize/isize is not portable across
    /// architectures, because you end up losing bits if the target type is too small or end up with a
    /// bunch of extra bits that waste space and add more instructions to the final binary than
    /// strictly necessary for the problem
    ///
    /// Casting to isize also doesn't make sense since there are no signed addresses.
    ///
    /// ### Example
    /// ```rust
    /// // Bad
    /// fn fun() -> i32 { 1 }
    /// let a = fun as i64;
    ///
    /// // Good
    /// fn fun2() -> i32 { 1 }
    /// let a = fun2 as usize;
    /// ```
    #[clippy::version = "pre 1.29.0"]
    pub FN_TO_NUMERIC_CAST,
    style,
    "casting a function pointer to a numeric type other than usize"
}

declare_clippy_lint! {
    /// ### What it does
    /// Checks for casts of a function pointer to a numeric type not wide enough to
    /// store address.
    ///
    /// ### Why is this bad?
    /// Such a cast discards some bits of the function's address. If this is intended, it would be more
    /// clearly expressed by casting to usize first, then casting the usize to the intended type (with
    /// a comment) to perform the truncation.
    ///
    /// ### Example
    /// ```rust
    /// // Bad
    /// fn fn1() -> i16 {
    ///     1
    /// };
    /// let _ = fn1 as i32;
    ///
    /// // Better: Cast to usize first, then comment with the reason for the truncation
    /// fn fn2() -> i16 {
    ///     1
    /// };
    /// let fn_ptr = fn2 as usize;
    /// let fn_ptr_truncated = fn_ptr as i32;
    /// ```
    #[clippy::version = "pre 1.29.0"]
    pub FN_TO_NUMERIC_CAST_WITH_TRUNCATION,
    style,
    "casting a function pointer to a numeric type not wide enough to store the address"
}

declare_clippy_lint! {
    /// ### What it does
    /// Checks for casts of a function pointer to any integer type.
    ///
    /// ### Why is this bad?
    /// Casting a function pointer to an integer can have surprising results and can occur
    /// accidentally if parentheses are omitted from a function call. If you aren't doing anything
    /// low-level with function pointers then you can opt-out of casting functions to integers in
    /// order to avoid mistakes. Alternatively, you can use this lint to audit all uses of function
    /// pointer casts in your code.
    ///
    /// ### Example
    /// ```rust
    /// // Bad: fn1 is cast as `usize`
    /// fn fn1() -> u16 {
    ///     1
    /// };
    /// let _ = fn1 as usize;
    ///
    /// // Good: maybe you intended to call the function?
    /// fn fn2() -> u16 {
    ///     1
    /// };
    /// let _ = fn2() as usize;
    ///
    /// // Good: maybe you intended to cast it to a function type?
    /// fn fn3() -> u16 {
    ///     1
    /// }
    /// let _ = fn3 as fn() -> u16;
    /// ```
    #[clippy::version = "1.58.0"]
    pub FN_TO_NUMERIC_CAST_ANY,
    restriction,
    "casting a function pointer to any integer type"
}

declare_clippy_lint! {
    /// ### What it does
    /// Checks for casts of `&T` to `&mut T` anywhere in the code.
    ///
    /// ### Why is this bad?
    /// It’s basically guaranteed to be undefined behaviour.
    /// `UnsafeCell` is the only way to obtain aliasable data that is considered
    /// mutable.
    ///
    /// ### Example
    /// ```rust,ignore
    /// fn x(r: &i32) {
    ///     unsafe {
    ///         *(r as *const _ as *mut _) += 1;
    ///     }
    /// }
    /// ```
    ///
    /// Instead consider using interior mutability types.
    ///
    /// ```rust
    /// use std::cell::UnsafeCell;
    ///
    /// fn x(r: &UnsafeCell<i32>) {
    ///     unsafe {
    ///         *r.get() += 1;
    ///     }
    /// }
    /// ```
    #[clippy::version = "1.33.0"]
    pub CAST_REF_TO_MUT,
    correctness,
    "a cast of reference to a mutable pointer"
}

declare_clippy_lint! {
    /// ### What it does
    /// Checks for expressions where a character literal is cast
    /// to `u8` and suggests using a byte literal instead.
    ///
    /// ### Why is this bad?
    /// In general, casting values to smaller types is
    /// error-prone and should be avoided where possible. In the particular case of
    /// converting a character literal to u8, it is easy to avoid by just using a
    /// byte literal instead. As an added bonus, `b'a'` is even slightly shorter
    /// than `'a' as u8`.
    ///
    /// ### Example
    /// ```rust,ignore
    /// 'x' as u8
    /// ```
    ///
    /// A better version, using the byte literal:
    ///
    /// ```rust,ignore
    /// b'x'
    /// ```
    #[clippy::version = "pre 1.29.0"]
    pub CHAR_LIT_AS_U8,
    complexity,
    "casting a character literal to `u8` truncates"
}

declare_clippy_lint! {
    /// ### What it does
    /// Checks for `as` casts between raw pointers without changing its mutability,
    /// namely `*const T` to `*const U` and `*mut T` to `*mut U`.
    ///
    /// ### Why is this bad?
    /// Though `as` casts between raw pointers is not terrible, `pointer::cast` is safer because
    /// it cannot accidentally change the pointer's mutability nor cast the pointer to other types like `usize`.
    ///
    /// ### Example
    /// ```rust
    /// let ptr: *const u32 = &42_u32;
    /// let mut_ptr: *mut u32 = &mut 42_u32;
    /// let _ = ptr as *const i32;
    /// let _ = mut_ptr as *mut i32;
    /// ```
    /// Use instead:
    /// ```rust
    /// let ptr: *const u32 = &42_u32;
    /// let mut_ptr: *mut u32 = &mut 42_u32;
    /// let _ = ptr.cast::<i32>();
    /// let _ = mut_ptr.cast::<i32>();
    /// ```
    #[clippy::version = "1.51.0"]
    pub PTR_AS_PTR,
    pedantic,
    "casting using `as` from and to raw pointers that doesn't change its mutability, where `pointer::cast` could take the place of `as`"
}

declare_clippy_lint! {
    /// ### What it does
    /// Checks for casts from an enum type to an integral type which will definitely truncate the
    /// value.
    ///
    /// ### Why is this bad?
    /// The resulting integral value will not match the value of the variant it came from.
    ///
    /// ### Example
    /// ```rust
    /// enum E { X = 256 };
    /// let _ = E::X as u8;
    /// ```
    #[clippy::version = "1.60.0"]
    pub CAST_ENUM_TRUNCATION,
    suspicious,
    "casts from an enum type to an integral type which will truncate the value"
}

declare_clippy_lint! {
    /// Checks for `as` casts between raw pointers to slices with differently sized elements.
    ///
    /// ### Why is this bad?
    /// The produced raw pointer to a slice does not update its length metadata. The produced
    /// pointer will point to a different number of bytes than the original pointer because the
    /// length metadata of a raw slice pointer is in elements rather than bytes.
    /// Producing a slice reference from the raw pointer will either create a slice with
    /// less data (which can be surprising) or create a slice with more data and cause Undefined Behavior.
    ///
    /// ### Example
    /// // Missing data
    /// ```rust
    /// let a = [1_i32, 2, 3, 4];
    /// let p = &a as *const [i32] as *const [u8];
    /// unsafe {
    ///     println!("{:?}", &*p);
    /// }
    /// ```
    /// // Undefined Behavior (note: also potential alignment issues)
    /// ```rust
    /// let a = [1_u8, 2, 3, 4];
    /// let p = &a as *const [u8] as *const [u32];
    /// unsafe {
    ///     println!("{:?}", &*p);
    /// }
    /// ```
    /// Instead use `ptr::slice_from_raw_parts` to construct a slice from a data pointer and the correct length
    /// ```rust
    /// let a = [1_i32, 2, 3, 4];
    /// let old_ptr = &a as *const [i32];
    /// // The data pointer is cast to a pointer to the target `u8` not `[u8]`
    /// // The length comes from the known length of 4 i32s times the 4 bytes per i32
    /// let new_ptr = core::ptr::slice_from_raw_parts(old_ptr as *const u8, 16);
    /// unsafe {
    ///     println!("{:?}", &*new_ptr);
    /// }
    /// ```
    #[clippy::version = "1.60.0"]
    pub CAST_SLICE_DIFFERENT_SIZES,
    correctness,
    "casting using `as` between raw pointers to slices of types with different sizes"
}

declare_clippy_lint! {
    /// ### What it does
    /// Checks for casts from an enum tuple constructor to an integer.
    ///
    /// ### Why is this bad?
    /// The cast is easily confused with casting a c-like enum value to an integer.
    ///
    /// ### Example
    /// ```rust
    /// enum E { X(i32) };
    /// let _ = E::X as usize;
    /// ```
    #[clippy::version = "1.61.0"]
    pub CAST_ENUM_CONSTRUCTOR,
    suspicious,
    "casts from an enum tuple constructor to an integer"
}

declare_clippy_lint! {
    /// ### What it does
    /// Checks for uses of the `abs()` method that cast the result to unsigned.
    ///
    /// ### Why is this bad?
    /// The `unsigned_abs()` method avoids panic when called on the MIN value.
    ///
    /// ### Example
    /// ```rust
    /// let x: i32 = -42;
    /// let y: u32 = x.abs() as u32;
    /// ```
    /// Use instead:
<<<<<<< HEAD
=======
    /// ```rust
>>>>>>> c7a705a8
    /// let x: i32 = -42;
    /// let y: u32 = x.unsigned_abs();
    /// ```
    #[clippy::version = "1.61.0"]
    pub CAST_ABS_TO_UNSIGNED,
    suspicious,
    "casting the result of `abs()` to an unsigned integer can panic"
}

pub struct Casts {
    msrv: Option<RustcVersion>,
}

impl Casts {
    #[must_use]
    pub fn new(msrv: Option<RustcVersion>) -> Self {
        Self { msrv }
    }
}

impl_lint_pass!(Casts => [
    CAST_PRECISION_LOSS,
    CAST_SIGN_LOSS,
    CAST_POSSIBLE_TRUNCATION,
    CAST_POSSIBLE_WRAP,
    CAST_LOSSLESS,
    CAST_REF_TO_MUT,
    CAST_PTR_ALIGNMENT,
    CAST_SLICE_DIFFERENT_SIZES,
    UNNECESSARY_CAST,
    FN_TO_NUMERIC_CAST_ANY,
    FN_TO_NUMERIC_CAST,
    FN_TO_NUMERIC_CAST_WITH_TRUNCATION,
    CHAR_LIT_AS_U8,
    PTR_AS_PTR,
    CAST_ENUM_TRUNCATION,
    CAST_ENUM_CONSTRUCTOR,
    CAST_ABS_TO_UNSIGNED
]);

impl<'tcx> LateLintPass<'tcx> for Casts {
    fn check_expr(&mut self, cx: &LateContext<'tcx>, expr: &'tcx Expr<'_>) {
        if !in_external_macro(cx.sess(), expr.span) {
            ptr_as_ptr::check(cx, expr, &self.msrv);
        }

        if expr.span.from_expansion() {
            return;
        }

        if let ExprKind::Cast(cast_expr, cast_to) = expr.kind {
            if is_hir_ty_cfg_dependant(cx, cast_to) {
                return;
            }
            let (cast_from, cast_to) = (
                cx.typeck_results().expr_ty(cast_expr),
                cx.typeck_results().expr_ty(expr),
            );

            if unnecessary_cast::check(cx, expr, cast_expr, cast_from, cast_to) {
                return;
            }

            fn_to_numeric_cast_any::check(cx, expr, cast_expr, cast_from, cast_to);
            fn_to_numeric_cast::check(cx, expr, cast_expr, cast_from, cast_to);
            fn_to_numeric_cast_with_truncation::check(cx, expr, cast_expr, cast_from, cast_to);

            if cast_to.is_numeric() && !in_external_macro(cx.sess(), expr.span) {
                cast_possible_truncation::check(cx, expr, cast_expr, cast_from, cast_to);
                if cast_from.is_numeric() {
                    cast_possible_wrap::check(cx, expr, cast_from, cast_to);
                    cast_precision_loss::check(cx, expr, cast_from, cast_to);
                    cast_sign_loss::check(cx, expr, cast_expr, cast_from, cast_to);
                    cast_abs_to_unsigned::check(cx, expr, cast_expr, cast_from, cast_to, &self.msrv);
                }
                cast_lossless::check(cx, expr, cast_expr, cast_from, cast_to, &self.msrv);
                cast_enum_constructor::check(cx, expr, cast_expr, cast_from);
            }
        }

        cast_ref_to_mut::check(cx, expr);
        cast_ptr_alignment::check(cx, expr);
        char_lit_as_u8::check(cx, expr);
        ptr_as_ptr::check(cx, expr, &self.msrv);
        cast_slice_different_sizes::check(cx, expr, &self.msrv);
    }

    extract_msrv_attr!(LateContext);
}<|MERGE_RESOLUTION|>--- conflicted
+++ resolved
@@ -487,10 +487,7 @@
     /// let y: u32 = x.abs() as u32;
     /// ```
     /// Use instead:
-<<<<<<< HEAD
-=======
-    /// ```rust
->>>>>>> c7a705a8
+    /// ```rust
     /// let x: i32 = -42;
     /// let y: u32 = x.unsigned_abs();
     /// ```

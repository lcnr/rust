use clippy_utils::diagnostics::span_lint_and_then;
use clippy_utils::get_parent_as_impl;
use clippy_utils::source::snippet;
use clippy_utils::ty::{implements_trait, make_normalized_projection};
use rustc_ast::Mutability;
use rustc_errors::Applicability;
use rustc_hir::{FnRetTy, ImplItemKind, ImplicitSelfKind, ItemKind, TyKind};
use rustc_lint::{LateContext, LateLintPass};
use rustc_middle::ty::{self, Ty};
use rustc_session::{declare_lint_pass, declare_tool_lint};
use rustc_span::{sym, Symbol};
use std::iter;

declare_clippy_lint! {
    /// ### What it does
    /// Looks for `iter` and `iter_mut` methods without an associated `IntoIterator for (&|&mut) Type` implementation.
    ///
    /// ### Why is this bad?
    /// It's not bad, but having them is idiomatic and allows the type to be used in for loops directly
    /// (`for val in &iter {}`), without having to first call `iter()` or `iter_mut()`.
    ///
    /// ### Limitations
    /// This lint focuses on providing an idiomatic API. Therefore, it will only
    /// lint on types which are accessible outside of the crate. For internal types,
    /// the `IntoIterator` trait can be implemented on demand if it is actually needed.
    ///
    /// ### Example
    /// ```no_run
    /// struct MySlice<'a>(&'a [u8]);
    /// impl<'a> MySlice<'a> {
    ///     pub fn iter(&self) -> std::slice::Iter<'a, u8> {
    ///         self.0.iter()
    ///     }
    /// }
    /// ```
    /// Use instead:
    /// ```no_run
    /// struct MySlice<'a>(&'a [u8]);
    /// impl<'a> MySlice<'a> {
    ///     pub fn iter(&self) -> std::slice::Iter<'a, u8> {
    ///         self.0.iter()
    ///     }
    /// }
    /// impl<'a> IntoIterator for &MySlice<'a> {
    ///     type Item = &'a u8;
    ///     type IntoIter = std::slice::Iter<'a, u8>;
    ///     fn into_iter(self) -> Self::IntoIter {
    ///         self.iter()
    ///     }
    /// }
    /// ```
    #[clippy::version = "1.74.0"]
    pub ITER_WITHOUT_INTO_ITER,
    pedantic,
    "implementing `iter(_mut)` without an associated `IntoIterator for (&|&mut) Type` impl"
}

declare_clippy_lint! {
    /// ### What it does
    /// This is the opposite of the `iter_without_into_iter` lint.
    /// It looks for `IntoIterator for (&|&mut) Type` implementations without an inherent `iter` or `iter_mut` method
    /// on the type or on any of the types in its `Deref` chain.
    ///
    /// ### Why is this bad?
    /// It's not bad, but having them is idiomatic and allows the type to be used in iterator chains
    /// by just calling `.iter()`, instead of the more awkward `<&Type>::into_iter` or `(&val).into_iter()` syntax
    /// in case of ambiguity with another `IntoIterator` impl.
<<<<<<< HEAD
=======
    ///
    /// ### Limitations
    /// This lint focuses on providing an idiomatic API. Therefore, it will only
    /// lint on types which are accessible outside of the crate. For internal types,
    /// these methods can be added on demand if they are actually needed. Otherwise,
    /// it would trigger the [`dead_code`] lint for the unused method.
    ///
    /// [`dead_code`]: https://doc.rust-lang.org/rustc/lints/listing/warn-by-default.html#dead-code
>>>>>>> 01a0a366
    ///
    /// ### Example
    /// ```no_run
    /// struct MySlice<'a>(&'a [u8]);
    /// impl<'a> IntoIterator for &MySlice<'a> {
    ///     type Item = &'a u8;
    ///     type IntoIter = std::slice::Iter<'a, u8>;
    ///     fn into_iter(self) -> Self::IntoIter {
    ///         self.0.iter()
    ///     }
    /// }
    /// ```
    /// Use instead:
    /// ```no_run
    /// struct MySlice<'a>(&'a [u8]);
    /// impl<'a> MySlice<'a> {
    ///     pub fn iter(&self) -> std::slice::Iter<'a, u8> {
    ///         self.into_iter()
    ///     }
    /// }
    /// impl<'a> IntoIterator for &MySlice<'a> {
    ///     type Item = &'a u8;
    ///     type IntoIter = std::slice::Iter<'a, u8>;
    ///     fn into_iter(self) -> Self::IntoIter {
    ///         self.0.iter()
    ///     }
    /// }
    /// ```
    #[clippy::version = "1.74.0"]
    pub INTO_ITER_WITHOUT_ITER,
    pedantic,
    "implementing `IntoIterator for (&|&mut) Type` without an inherent `iter(_mut)` method"
}

declare_lint_pass!(IterWithoutIntoIter => [ITER_WITHOUT_INTO_ITER, INTO_ITER_WITHOUT_ITER]);

/// Checks if a given type is nameable in a trait (impl).
/// RPIT is stable, but impl Trait in traits is not (yet), so when we have
/// a function such as `fn iter(&self) -> impl IntoIterator`, we can't
/// suggest `type IntoIter = impl IntoIterator`.
fn is_nameable_in_impl_trait(ty: &rustc_hir::Ty<'_>) -> bool {
    !matches!(ty.kind, TyKind::OpaqueDef(..))
}

<<<<<<< HEAD
=======
fn is_ty_exported(cx: &LateContext<'_>, ty: Ty<'_>) -> bool {
    ty.ty_adt_def()
        .and_then(|adt| adt.did().as_local())
        .is_some_and(|did| cx.effective_visibilities.is_exported(did))
}

>>>>>>> 01a0a366
/// Returns the deref chain of a type, starting with the type itself.
fn deref_chain<'cx, 'tcx>(cx: &'cx LateContext<'tcx>, ty: Ty<'tcx>) -> impl Iterator<Item = Ty<'tcx>> + 'cx {
    iter::successors(Some(ty), |&ty| {
        if let Some(deref_did) = cx.tcx.lang_items().deref_trait()
            && implements_trait(cx, ty, deref_did, &[])
        {
            make_normalized_projection(cx.tcx, cx.param_env, deref_did, sym::Target, [ty])
        } else {
            None
        }
    })
}

fn adt_has_inherent_method(cx: &LateContext<'_>, ty: Ty<'_>, method_name: Symbol) -> bool {
    if let Some(ty_did) = ty.ty_adt_def().map(ty::AdtDef::did) {
        cx.tcx.inherent_impls(ty_did).iter().any(|&did| {
            cx.tcx
                .associated_items(did)
                .filter_by_name_unhygienic(method_name)
                .next()
                .is_some_and(|item| item.kind == ty::AssocKind::Fn)
        })
    } else {
        false
    }
}

impl LateLintPass<'_> for IterWithoutIntoIter {
    fn check_item(&mut self, cx: &LateContext<'_>, item: &rustc_hir::Item<'_>) {
        if let ItemKind::Impl(imp) = item.kind
            && let TyKind::Ref(_, self_ty_without_ref) = &imp.self_ty.kind
            && let Some(trait_ref) = imp.of_trait
            && trait_ref.trait_def_id().is_some_and(|did| cx.tcx.is_diagnostic_item(sym::IntoIterator, did))
            && let &ty::Ref(_, ty, mtbl) = cx.tcx.type_of(item.owner_id).instantiate_identity().kind()
            && let expected_method_name = match mtbl {
                Mutability::Mut => sym::iter_mut,
                Mutability::Not => sym::iter,
            }
            && !deref_chain(cx, ty)
                .any(|ty| {
                    // We can't check inherent impls for slices, but we know that they have an `iter(_mut)` method
                    ty.peel_refs().is_slice() || adt_has_inherent_method(cx, ty, expected_method_name)
                })
            && let Some(iter_assoc_span) = imp.items.iter().find_map(|item| {
                if item.ident.name == sym!(IntoIter) {
                    Some(cx.tcx.hir().impl_item(item.id).expect_type().span)
                } else {
                    None
                }
            })
            && is_ty_exported(cx, ty)
        {
            span_lint_and_then(
                cx,
                INTO_ITER_WITHOUT_ITER,
                item.span,
                &format!("`IntoIterator` implemented for a reference type without an `{expected_method_name}` method"),
                |diag| {
                    // The suggestion forwards to the `IntoIterator` impl and uses a form of UFCS
                    // to avoid name ambiguities, as there might be an inherent into_iter method
                    // that we don't want to call.
                    let sugg = format!(
"
impl {self_ty_without_ref} {{
    fn {expected_method_name}({ref_self}self) -> {iter_ty} {{
        <{ref_self}Self as IntoIterator>::into_iter(self)
    }}
}}
",
                        self_ty_without_ref = snippet(cx, self_ty_without_ref.ty.span, ".."),
                        ref_self = mtbl.ref_prefix_str(),
                        iter_ty = snippet(cx, iter_assoc_span, ".."),
                    );

                    diag.span_suggestion_verbose(
                        item.span.shrink_to_lo(),
                        format!("consider implementing `{expected_method_name}`"),
                        sugg,
                        // Just like iter_without_into_iter, this suggestion is on a best effort basis
                        // and requires potentially adding lifetimes or moving them around.
                        Applicability::Unspecified
                    );
                }
            );
        }
    }

    fn check_impl_item(&mut self, cx: &LateContext<'_>, item: &rustc_hir::ImplItem<'_>) {
        let item_did = item.owner_id.to_def_id();
        let (borrow_prefix, expected_implicit_self) = match item.ident.name {
            sym::iter => ("&", ImplicitSelfKind::ImmRef),
            sym::iter_mut => ("&mut ", ImplicitSelfKind::MutRef),
            _ => return,
        };

        if let ImplItemKind::Fn(sig, _) = item.kind
            && let FnRetTy::Return(ret) = sig.decl.output
            && is_nameable_in_impl_trait(ret)
            && cx.tcx.generics_of(item_did).params.is_empty()
            && sig.decl.implicit_self == expected_implicit_self
            && sig.decl.inputs.len() == 1
            && let Some(imp) = get_parent_as_impl(cx.tcx, item.hir_id())
            && imp.of_trait.is_none()
            && let sig = cx.tcx.liberate_late_bound_regions(
                item_did,
                cx.tcx.fn_sig(item_did).instantiate_identity()
            )
            && let ref_ty = sig.inputs()[0]
            && let Some(into_iter_did) = cx.tcx.get_diagnostic_item(sym::IntoIterator)
            && let Some(iterator_did) = cx.tcx.get_diagnostic_item(sym::Iterator)
            && let ret_ty = sig.output()
            // Order is important here, we need to check that the `fn iter` return type actually implements `IntoIterator`
            // *before* normalizing `<_ as IntoIterator>::Item` (otherwise make_normalized_projection ICEs)
            && implements_trait(cx, ret_ty, iterator_did, &[])
            && let Some(iter_ty) = make_normalized_projection(
                cx.tcx,
                cx.param_env,
                iterator_did,
                sym!(Item),
                [ret_ty],
            )
            // Only lint if the `IntoIterator` impl doesn't actually exist
            && !implements_trait(cx, ref_ty, into_iter_did, &[])
            && is_ty_exported(cx, ref_ty.peel_refs())
        {
            let self_ty_snippet = format!("{borrow_prefix}{}", snippet(cx, imp.self_ty.span, ".."));

            span_lint_and_then(
                cx,
                ITER_WITHOUT_INTO_ITER,
                item.span,
                &format!("`{}` method without an `IntoIterator` impl for `{self_ty_snippet}`", item.ident),
                |diag| {
                    // Get the lower span of the `impl` block, and insert the suggestion right before it:
                    // impl X {
                    // ^   fn iter(&self) -> impl IntoIterator { ... }
                    // }
                    let span_behind_impl = cx.tcx
                        .def_span(cx.tcx.hir().parent_id(item.hir_id()).owner.def_id)
                        .shrink_to_lo();

                    let sugg = format!(
"
impl IntoIterator for {self_ty_snippet} {{
    type IntoIter = {ret_ty};
    type Item = {iter_ty};
    fn into_iter(self) -> Self::IntoIter {{
        self.iter()
    }}
}}
"
                    );
                    diag.span_suggestion_verbose(
                        span_behind_impl,
                        format!("consider implementing `IntoIterator` for `{self_ty_snippet}`"),
                        sugg,
                        // Suggestion is on a best effort basis, might need some adjustments by the user
                        // such as adding some lifetimes in the associated types, or importing types.
                        Applicability::Unspecified,
                    );
            });
        }
    }
}<|MERGE_RESOLUTION|>--- conflicted
+++ resolved
@@ -65,8 +65,6 @@
     /// It's not bad, but having them is idiomatic and allows the type to be used in iterator chains
     /// by just calling `.iter()`, instead of the more awkward `<&Type>::into_iter` or `(&val).into_iter()` syntax
     /// in case of ambiguity with another `IntoIterator` impl.
-<<<<<<< HEAD
-=======
     ///
     /// ### Limitations
     /// This lint focuses on providing an idiomatic API. Therefore, it will only
@@ -75,7 +73,6 @@
     /// it would trigger the [`dead_code`] lint for the unused method.
     ///
     /// [`dead_code`]: https://doc.rust-lang.org/rustc/lints/listing/warn-by-default.html#dead-code
->>>>>>> 01a0a366
     ///
     /// ### Example
     /// ```no_run
@@ -120,15 +117,12 @@
     !matches!(ty.kind, TyKind::OpaqueDef(..))
 }
 
-<<<<<<< HEAD
-=======
 fn is_ty_exported(cx: &LateContext<'_>, ty: Ty<'_>) -> bool {
     ty.ty_adt_def()
         .and_then(|adt| adt.did().as_local())
         .is_some_and(|did| cx.effective_visibilities.is_exported(did))
 }
 
->>>>>>> 01a0a366
 /// Returns the deref chain of a type, starting with the type itself.
 fn deref_chain<'cx, 'tcx>(cx: &'cx LateContext<'tcx>, ty: Ty<'tcx>) -> impl Iterator<Item = Ty<'tcx>> + 'cx {
     iter::successors(Some(ty), |&ty| {
@@ -247,7 +241,7 @@
                 cx.tcx,
                 cx.param_env,
                 iterator_did,
-                sym!(Item),
+                sym::Item,
                 [ret_ty],
             )
             // Only lint if the `IntoIterator` impl doesn't actually exist

--- conflicted
+++ resolved
@@ -62,12 +62,10 @@
 
     public userConfigChanged() {
         const config = vscode.workspace.getConfiguration('rust-analyzer');
-<<<<<<< HEAD
 
         Server.highlighter.removeHighlights();
-=======
+
         let requireReloadMessage = null;
->>>>>>> ce07a2da
 
         if (config.has('highlightingOn')) {
             this.highlightingOn = config.get('highlightingOn') as boolean;
